--- conflicted
+++ resolved
@@ -305,11 +305,7 @@
     lib.log.info("Remote searches complete")
     # move logfile
     if os.path.isfile(log_name):
-<<<<<<< HEAD
-    	shutil.copyfile(log_name, os.path.join(outputdir, 'logfiles', log_name))
-=======
         shutil.copyfile(log_name, os.path.join(outputdir, 'logfiles', log_name))
->>>>>>> da680ff0
         os.remove(log_name)
 
 
