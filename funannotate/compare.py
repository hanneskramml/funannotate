#!/usr/bin/env python
# -*- coding: utf-8 -*-


import sys
import os
import subprocess
import shutil
import argparse
import io
from datetime import datetime
from goatools import obo_parser
from Bio import SeqIO
from natsort import natsorted
import pandas as pd
import funannotate.library as lib
import funannotate.resources as resources


def AnnotationFound(input):
    # test if the list of dictionaries has annotation
    test = False
    for x in input:
        if len(x) > 0:
            test = True
    return test


def main(args):
        # setup menu with argparse
    class MyFormatter(argparse.ArgumentDefaultsHelpFormatter):
        def __init__(self, prog):
            super(MyFormatter, self).__init__(prog, max_help_position=48)
    parser = argparse.ArgumentParser(prog='funannotate-compare.py', usage="%(prog)s [options] genome1.gbk genome2.gbk",
                                     description='''Funannotate comparative genomics.''',
                                     epilog="""Written by Jon Palmer (2016) nextgenusfs@gmail.com""",
                                     formatter_class=MyFormatter)
    parser.add_argument('-i', '--input', nargs='+',
                        help='List of funannotate genome folders or GBK files')
    parser.add_argument('-o', '--out', default='funannotate_compare',
                        help='Name of output folder')
    parser.add_argument('--cpus', default=2, type=int,
                        help='Number of CPUs to utilize')
    parser.add_argument('--go_fdr', default=0.05, type=float,
                        help='P-value for FDR GO-enrichment')
    parser.add_argument('--heatmap_stdev', default=1.0, type=float,
                        help='Standard Deviation threshold for heatmap retention')
    parser.add_argument('--bootstrap', default=100, type=int,
                        help='Number of bootstraps to run with RAxML')
    parser.add_argument('--num_orthos', default=500, type=int,
                        help='Number of Single-copy orthologs to run with RAxML')
    parser.add_argument('--outgroup',
                        help='Name of species for RAxML outgroup')
    parser.add_argument('--eggnog_db', default='fuNOG', help='EggNog database')
    parser.add_argument('--run_dnds', choices=['estimate', 'full'],
                        help='Run dN/dS analysis with codeML for each ortholog (long runtime)')
    parser.add_argument('--proteinortho',
                        help='Pre-computed ProteinOrtho POFF')
    parser.add_argument('--ml_method', default='iqtree',
                        choices=['raxml', 'iqtree'], help='ML method')
    parser.add_argument('-d', '--database',
                        help='Path to funannotate database, $FUNANNOTATE_DB')
    args = parser.parse_args(args)

    parentdir = os.path.join(os.path.dirname(__file__))

    # setup funannotate DB path
    if args.database:
        FUNDB = args.database
    else:
        try:
            FUNDB = os.environ["FUNANNOTATE_DB"]
        except KeyError:
            lib.log.error(
                'Funannotate database not properly configured, run funannotate setup.')
            sys.exit(1)

    # check database sources, so no problems later
    sources = [os.path.join(FUNDB, 'Pfam-A.clans.tsv'), os.path.join(FUNDB,
                                                                     'interpro.xml'), os.path.join(FUNDB, 'go.obo')]
    if not all([os.path.isfile(f) for f in sources]):
        lib.log.error(
            'Database files not found in %s, run funannotate database and/or funannotate setup' % FUNDB)
        sys.exit(1)

    # remove slashes if they exist in output
    args.out = args.out.replace('/', '')

    # make output folder
    if not os.path.isdir(args.out):
        os.makedirs(args.out)
    go_folder = os.path.join(args.out, 'go_terms')
    protortho = os.path.join(args.out, 'protortho')
    phylogeny = os.path.join(args.out, 'phylogeny')
    ortho_folder = os.path.join(args.out, 'orthology')
    if os.path.isdir(go_folder):
        shutil.rmtree(go_folder)
        os.makedirs(go_folder)
    else:
        os.makedirs(go_folder)
    if not os.path.isdir(protortho):
        os.makedirs(protortho)
    if not os.path.isdir(phylogeny):
        os.makedirs(phylogeny)
    if not os.path.isdir(ortho_folder):
        os.makedirs(ortho_folder)

    # create log file
    log_name = os.path.join(args.out, 'funannotate-compare.log')
    if os.path.isfile(log_name):
        os.remove(log_name)

    # initialize script, log system info and cmd issue at runtime
    lib.setupLogging(log_name)
    cmd_args = " ".join(sys.argv)+'\n'
    lib.log.debug(cmd_args)
    print("-------------------------------------------------------")
    lib.SystemInfo()

    # get version of funannotate
    version = lib.get_version()
    lib.log.info("Running %s" % version)

    if args.outgroup:
        if not os.path.isdir(os.path.join(FUNDB, 'outgroups')):
            lib.log.error("Outgroup folder is not properly configured")
            os._exit(1)
        files = [f for f in os.listdir(os.path.join(FUNDB, 'outgroups'))]
        files = [x.replace('_buscos.fa', '') for x in files]
        files = [x for x in files if not x.startswith('.')]
        if not args.outgroup in files:
            lib.log.error("%s is not found in outgroups" % args.outgroup)
            print(lib.list_columns(natsorted(files), cols=3))
        else:
            outgroup = True
            outgroup_species = os.path.join(
                FUNDB, 'outgroups', args.outgroup+'_buscos.fa')
            outgroup_name = args.outgroup
    else:
        outgroup = False
        outgroup_species = ''
        outgroup_name = ''

    # check dependencies and set path to proteinortho
    if args.run_dnds:
        programs = ['find_enrichment.py', 'mafft',
                    'trimal', 'proteinortho', 'ete3', 'phyml']
    else:
        programs = ['find_enrichment.py',
                    'mafft', 'trimal', 'proteinortho']
    if args.ml_method == 'raxml':
        programs = programs + ['raxmlHPC-PTHREADS']
    else:
        programs = programs + ['iqtree']
    lib.CheckDependencies(programs)

    # copy over html files
    if not os.path.isdir(os.path.join(args.out, 'css')):
        lib.copyDirectory(os.path.join(
            parentdir, 'html_template', 'css'), os.path.join(args.out, 'css'))
    if not os.path.isdir(os.path.join(args.out, 'js')):
        lib.copyDirectory(os.path.join(
            parentdir, 'html_template', 'js'), os.path.join(args.out, 'js'))

    # write input to logfile
    lib.log.debug("Input files/folders: %s\n" % args.input)

    # loop through each genome
    stats = []
    merops = []
    ipr = []
    cazy = []
    pfam = []
    eggnog = []
    busco = []
    gbkfilenames = []
    scinames = []
    signalp = []
    secmet = []
    sm_backbones = []
    transmembrane = []
    cogs = []
    names_seen = []
    num_input = len(args.input)
    if num_input == 0:
        lib.log.error("Error, you did not specify an input, -i")
        os._exit(1)
    lib.log.info("Now parsing %i genomes" % num_input)
    for i in range(0, num_input):
        # parse the input, I want user to give output folder for funannotate, put they might give a results folder, so do the best you can to check
        if not os.path.isdir(args.input[i]):
            if args.input[i].endswith('.gbk') or args.input[i].endswith('.gbff'):
                GBK = args.input[i]
            else:
                lib.log.error(
                    "Error, %s is not a funannotate folder and does not seem to be a GenBank file." % args.input[i])
                os._exit(1)
        else:  # split arguments into genomes and run a bunch of stats/comparisons
            # look for annotate_results folder
            GBK = ''
            # this means was not passed the whole folder
            if not os.path.isdir(os.path.join(args.input[i], 'annotate_results')):
                # set fun_dir up a directory to find other results if needed
                for file in os.listdir(args.input[i]):
                    if file.endswith('.gbk'):
                        GBK = os.path.join(args.input[i], file)
            else:  # whole folder is passed, now get the genbank file
                for file in os.listdir(os.path.join(args.input[i], 'annotate_results')):
                    if file.endswith('.gbk'):
                        GBK = os.path.join(
                            args.input[i], 'annotate_results', file)
        if not GBK:  # check this
            lib.log.error(
                "Error, was not able to find appropriate GenBank file in the annotate_results folder")
        gbkfilenames.append(GBK)
        # now run genome routines
        genomeStats = lib.genomeStats(GBK)
        if int(genomeStats[9].replace(',', '')) == 0:
            lib.log.error(
                "%s contains 0 gene models, exiting script" % genomeStats[0])
            sys.exit(1)
        stats.append(genomeStats)
        # this function will return list of dictionaries for each functional category
        functional = lib.getGBKannotation(GBK, FUNDB)
        # split those dictionaries and append to master list for each group of annotation
        pfam.append(functional[0])
        ipr.append(functional[1])
        cazy.append(functional[5])
        busco.append(functional[3])
        signalp.append(functional[7])
        transmembrane.append(functional[8])
        cogs.append(functional[6])
        secmet.append(functional[9])
        sm_backbones.append(functional[10])
        eggnog.append(functional[2])
        merops.append(functional[4])
        if stats[i][1]:
            name = stats[i][0].replace(' ', '_')+'_'+stats[i][1]
        else:
            name = stats[i][0].replace(' ', '_')
        if not name in names_seen:
            names_seen.append(name)
        else:
            if '-' in name:
                base, num = name.split('-')
                name = base+'-'+str(num+1)
            else:
                name = name+'-1'
        lib.parseGOterms(GBK, go_folder, name)
        lib.gb2proteinortho(GBK, protortho, name)
        scinames.append(name)

    # convert busco to dictionary
    busco = lib.busco_dictFlip(busco)

    # add species names to pandas table check for duplicate locus tag IDs
    names = []
    tags = []
    for i in stats:
        # locus tags
        tags.append(i[2])
        # naming
        sci_name = i[0]
        # isolate
        isolate_name = i[1]
        if '_' in sci_name:  # here I'm assuming that somebody used an abbreviated name and an underscore, this would be atypical I think
            names.append(sci_name)
        else:
            genus = sci_name.split(' ')[0]
            species = ' '.join(sci_name.split(' ')[1:])
            abbrev = genus[:1] + '.'
            if isolate_name:
                final_name = abbrev + ' ' + species + ' ' + isolate_name
            else:
                final_name = abbrev + ' ' + species
            names.append(final_name)

    if len(tags) != len(set(tags)):
        locus_tag_names = ['Genome\tlocus_tag']
        for x in range(0, len(stats)):
            value = scinames[x]+'\t'+stats[x][2]
            locus_tag_names.append(value)
        lib.log.error("Duplicate locus_tags found, each genome must have unique locus_tag ID\n%s" %
                      '\n'.join(locus_tag_names))
        lib.log.error(
            "You will either need to re-run prediction step with unique --names, or change one of the tags with find/replace (i.e. sed)")
        sys.exit(1)

    #Secondary metabolism#############################################
    # log raw data
    #lib.log.debug("Secondary metabolite raw data:\n%s" % secmet)
    if AnnotationFound(secmet):
        lib.log.info("Summarizing secondary metabolism gene clusters")
        if not os.path.isdir(os.path.join(args.out, 'secmet')):
            os.makedirs(os.path.join(args.out, 'secmet'))
        SM = {'NRPS': 'nonribosomal peptide synthase', 'PKS': 'polyketide synthase',
              'Hybrid': 'hybrid NRPS-PKS', 'Other': 'other backbone enzyme'}
        # first loop through results and add 'other' field to dictionary
        for i in range(0, len(secmet)):
            num_clusters = len(secmet[i])
            total = 0
            for k, v in sm_backbones[i].items():
                total += v
            others = num_clusters - total
            sm_backbones[i]['Other'] = others

        smdf = pd.DataFrame(sm_backbones)
        smdf['species'] = names
        smdf.set_index('species', inplace=True)

        # reorder the table NRPS, PKS, Hybrid, Other
        smorder = ['NRPS', 'PKS', 'Hybrid', 'Other']
        smdf = smdf[smorder]

        # draw plots for SM data
        # get totals for determining height of y-axis
        totals = smdf.sum(numeric_only=True, axis=1)
        max_num = max(totals)
        round_max = int(lib.roundup(max_num))
        diff = round_max - int(max_num)
        if diff < 100:
            ymax = round_max + 100
        else:
            ymax = round_max
        if round_max == 100 and diff > 30:
            ymax = max_num + 5

        # output to csv
        smdf.transpose().to_csv(os.path.join(args.out, 'secmet', 'SM.summary.results.csv'))

        # stackedbar graph
        if len(args.input) > 1:
            lib.drawStackedBar(smdf, 'Secondary Metabolism Clusters', SM, ymax, os.path.join(
                args.out, 'secmet', 'SM.graph.pdf'))

        # create html output
        with open(os.path.join(args.out, 'secmet.html'), 'w') as output:
            output.write(lib.HEADER)
            output.write(lib.SECMET)
            output.write(lib.FOOTER)
    else:
        lib.log.info("No secondary metabolite annotations found")
        # create html output
        with open(os.path.join(args.out, 'secmet.html'), 'w') as output:
            output.write(lib.HEADER)
            output.write(lib.MISSING)
            output.write(lib.FOOTER)

    #############################################
    #PFAM#############################################
    lib.log.info("Summarizing PFAM domain results")
    if not os.path.isdir(os.path.join(args.out, 'pfam')):
        os.makedirs(os.path.join(args.out, 'pfam'))

    # convert to counts
    pfamdf = lib.convert2counts(pfam)
    pfamdf.fillna(0, inplace=True)
    pfamdf['species'] = names
    pfamdf.set_index('species', inplace=True)

    # remove any "empty" genomes
    pfamdf = pfamdf[(pfamdf.T != 0).any()]

    # make an nmds
    if len(pfamdf.index) > 1:  # make sure number of species is at least two
        lib.distance2mds(pfamdf, 'braycurtis', 'PFAM',
                         os.path.join(args.out, 'pfam', 'PFAM.nmds.pdf'))

    # get the PFAM descriptions
    pfamdf2 = pfamdf.transpose().astype(int)
    PFAM = lib.pfam2dict(os.path.join(FUNDB, 'Pfam-A.clans.tsv'))
    pfam_desc = []
    for i in pfamdf2.index.values:
        pfam_desc.append(PFAM.get(i))
    pfamdf2['descriptions'] = pfam_desc
    # write to file
    pfamdf2.to_csv(os.path.join(args.out, 'pfam', 'pfam.results.csv'), encoding='utf-8')
    pfamdf2.reset_index(inplace=True)
    pfamdf2.rename(columns={'index': 'PFAM'}, inplace=True)
    pfamdf2['PFAM'] = '<a target="_blank" href="http://pfam.xfam.org/family/' + \
        pfamdf2['PFAM'].astype(str)+'">'+pfamdf2['PFAM']+'</a>'
    # create html output
<<<<<<< HEAD
    with io.open(os.path.join(args.out, 'pfam.html'), 'w', encoding='utf-8') as output:
        pd.set_option('display.max_colwidth', -1)
=======
    with open(os.path.join(args.out, 'pfam.html'), 'w') as output:
        try:
            pd.set_option('display.max_colwidth', None)
        except ValueError:
            pd.set_option('display.max_colwidth', 0)
>>>>>>> da680ff0
        output.write(lib.HEADER)
        output.write(lib.PFAM)
        output.write(pfamdf2.to_html(
            index=False, escape=False, classes='table table-hover'))
        output.write(lib.FOOTER)

    ##################################################

    ####InterProScan##################################
    lib.log.info("Summarizing InterProScan results")
    if not os.path.isdir(os.path.join(args.out, 'interpro')):
        os.makedirs(os.path.join(args.out, 'interpro'))

    # convert to counts
    IPRdf = lib.convert2counts(ipr)
    IPRdf.fillna(0, inplace=True)  # fill in zeros for missing data
    IPRdf['species'] = names
    IPRdf.set_index('species', inplace=True)

    # some checking here of data, if genome is missing, i.e. counts are zero, drop it
    #print IPRdf
    #print len(IPRdf.columns)
    IPRdf = IPRdf[(IPRdf.T != 0).any()]
    #print len(IPRdf.index)

    # analysis of InterPro Domains
    # get IPR descriptions, we only need to get descriptions for terms in our study, limits memory footprint hopefully?
    uniqIPR = []
    for i in ipr:
        for x in i:
            if not x in uniqIPR:
                uniqIPR.append(x)
    uniqIPR = set(uniqIPR)
    lib.log.info("Loading InterPro descriptions")
    INTERPRO = lib.iprTSV2dict(os.path.join(FUNDB, 'interpro.tsv'), uniqIPR)
    # NMDS
    if len(IPRdf.index) > 1:  # count number of species
        if len(IPRdf.columns) > 1:  # count number of IPR domains
            lib.distance2mds(IPRdf, 'braycurtis', 'InterProScan', os.path.join(
                args.out, 'interpro', 'InterProScan.nmds.pdf'))

            # write to csv file
            ipr2 = IPRdf.transpose().astype(int)
            ipr_desc = []
            for i in ipr2.index.values:
                ipr_desc.append(INTERPRO.get(i))
            ipr2['descriptions'] = ipr_desc
            ipr2.to_csv(os.path.join(args.out, 'interpro',
                                     'interproscan.results.csv'))
            ipr2.reset_index(inplace=True)
            ipr2.rename(columns={'index': 'InterPro'}, inplace=True)
            ipr2['InterPro'] = '<a target="_blank" href="http://www.ebi.ac.uk/interpro/entry/' + \
                ipr2['InterPro'].astype(str)+'">'+ipr2['InterPro']+'</a>'

    # create html output
    with open(os.path.join(args.out, 'interpro.html'), 'w') as output:
        try:
            pd.set_option('display.max_colwidth', None)
        except ValueError:
            pd.set_option('display.max_colwidth', 0)
        output.write(lib.HEADER)
        output.write(lib.INTERPRO)
        if len(IPRdf.columns) > 1:
            if len(IPRdf.index) > 1:
                output.write(ipr2.to_html(
                    index=False, escape=False, classes='table table-hover'))
        output.write(lib.FOOTER)

    ##############################################

    ####MEROPS################################
    lib.log.info("Summarizing MEROPS protease results")
    if not os.path.isdir(os.path.join(args.out, 'merops')):
        os.makedirs(os.path.join(args.out, 'merops'))

    MEROPS = {'A': 'Aspartic Peptidase', 'C': 'Cysteine Peptidase', 'G': 'Glutamic Peptidase', 'M': 'Metallo Peptidase', 'N': 'Asparagine Peptide Lyase',
              'P': 'Mixed Peptidase', 'S': 'Serine Peptidase', 'T': 'Threonine Peptidase', 'U': 'Unknown Peptidase', 'I': 'Protease Inhibitors'}
    # convert to counts
    updatemerops = []
    for x in range(0, len(merops)):
        if None in merops[x]:
            lib.log.error(
                "Merops annotation was run with older database than currently installed, please re-run funannotate annotate for %s" % scinames[x])
            updatemerops.append({})
        else:
            updatemerops.append(merops[x])

    meropsdf = lib.convert2counts(updatemerops)
    meropsdf.fillna(0, inplace=True)
    meropsdf['species'] = names
    meropsdf.set_index('species', inplace=True)

    # make a simple table with just these numbers
    meropsA = meropsdf.filter(regex='^A').sum(numeric_only=True, axis=1)
    meropsC = meropsdf.filter(regex='^C').sum(numeric_only=True, axis=1)
    meropsG = meropsdf.filter(regex='^G').sum(numeric_only=True, axis=1)
    meropsM = meropsdf.filter(regex='^M').sum(numeric_only=True, axis=1)
    meropsN = meropsdf.filter(regex='^N').sum(numeric_only=True, axis=1)
    meropsP = meropsdf.filter(regex='^P').sum(numeric_only=True, axis=1)
    meropsS = meropsdf.filter(regex='^S').sum(numeric_only=True, axis=1)
    meropsT = meropsdf.filter(regex='^T').sum(numeric_only=True, axis=1)
    meropsU = meropsdf.filter(regex='^U').sum(numeric_only=True, axis=1)
    meropsI = meropsdf.filter(regex='^I').sum(numeric_only=True, axis=1)
    # get totals for determining height of y-axis
    totals = meropsdf.sum(numeric_only=True, axis=1)
    max_num = max(totals)
    round_max = int(lib.roundup(max_num))
    diff = round_max - int(max_num)
    if diff < 100:
        ymax = round_max + 100
    else:
        ymax = round_max
    if round_max == 100 and diff > 50:
        ymax = max_num + 10
    # recombine sums
    enzymes = ['A', 'C', 'G', 'M', 'N', 'P', 'S', 'T', 'U', 'I']
    meropsShort = pd.concat([meropsA, meropsC, meropsG, meropsM, meropsN,
                             meropsP, meropsS, meropsT, meropsU, meropsI], axis=1, keys=enzymes)
    meropsShort['species'] = names
    meropsShort.set_index('species', inplace=True)
    # remove any columns with no hits
    meropsShort = meropsShort.loc[:, (meropsShort != 0).any(axis=0)]
    meropsall = meropsdf.transpose()

    # write to file
    meropsdf.transpose().to_csv(os.path.join(
        args.out, 'merops', 'MEROPS.all.results.csv'))
    meropsShort.transpose().to_csv(os.path.join(
        args.out, 'merops', 'MEROPS.summary.results.csv'))

    if not meropsall.empty:
        # draw plots for merops data
        # stackedbar graph
        if len(args.input) > 1:
            lib.drawStackedBar(meropsShort, 'MEROPS families', MEROPS, ymax, os.path.join(
                args.out, 'merops', 'MEROPS.graph.pdf'))

        # drawheatmap of all merops families where there are any differences
        if len(args.input) > 1:
            stdev = meropsall.std(axis=1)
            meropsall['stdev'] = stdev
            if len(meropsall) > 25:
                df2 = meropsall[meropsall.stdev >= args.heatmap_stdev]
                lib.log.info("found %i/%i MEROPS familes with stdev >= %f" %
                             (len(df2), len(meropsall), args.heatmap_stdev))
            else:
                df2 = meropsall
                lib.log.info("found %i MEROPS familes" % (len(df2)))
            meropsplot = df2.drop('stdev', axis=1)
            if len(meropsplot) > 0:
                lib.drawHeatmap(meropsplot, 'BuPu', os.path.join(
                    args.out, 'merops', 'MEROPS.heatmap.pdf'), 6, False)

            meropsall = meropsall.astype(int)
            meropsall.reset_index(inplace=True)
            meropsall.rename(columns={'index': 'MEROPS'}, inplace=True)
            meropsall['MEROPS'] = '<a target="_blank" href="https://www.ebi.ac.uk/merops/cgi-bin/famsum?family=' + \
                meropsall['MEROPS'].astype(str)+'">'+meropsall['MEROPS']+'</a>'

    # create html output
    with open(os.path.join(args.out, 'merops.html'), 'w') as output:
        try:
            pd.set_option('display.max_colwidth', None)
        except ValueError:
            pd.set_option('display.max_colwidth', 0)
        output.write(lib.HEADER)
        output.write(lib.MEROPS)
        output.write(meropsall.to_html(
            escape=False, index=False, classes='table table-hover'))
        output.write(lib.FOOTER)

    #######################################################

    #####run CAZy routine#################################
    lib.log.info("Summarizing CAZyme results")
    if not os.path.isdir(os.path.join(args.out, 'cazy')):
        os.makedirs(os.path.join(args.out, 'cazy'))
    # convert to counts
    CAZydf = lib.convert2counts(cazy)

    # with CAZy there are 7 possible families
    CAZY = {'CBM': 'Carbohydrate-binding module', 'CE': 'Carbohydrate esterase', 'GH': 'Glycoside hydrolase',
            'GT': 'Glycosyltransferase', 'PL': 'Polysaccharide lyase', 'AA': 'Auxillary activities'}
    # make a simple table with just these numbers
    cazyAA = CAZydf.filter(regex='^AA').sum(numeric_only=True, axis=1)
    cazyGT = CAZydf.filter(regex='^GT').sum(numeric_only=True, axis=1)
    cazyPL = CAZydf.filter(regex='^PL').sum(numeric_only=True, axis=1)
    cazyCE = CAZydf.filter(regex='^CE').sum(numeric_only=True, axis=1)
    cazyCBM = CAZydf.filter(regex='^CBM').sum(numeric_only=True, axis=1)
    cazyGH = CAZydf.filter(regex='^GH').sum(numeric_only=True, axis=1)
    # get totals for determining height of y-axis
    totals = CAZydf.sum(numeric_only=True, axis=1)
    max_num = max(totals)
    round_max = int(lib.roundup(max_num))
    diff = round_max - int(max_num)
    if diff < 100:
        ymax = round_max + 100
    else:
        ymax = round_max
    if round_max == 100 and diff > 50:
        ymax = max_num + 10
    #print max_num, round_max, diff, ymax
    enzymes = ['AA', 'CBM', 'CE', 'GH', 'GT', 'PL']
    CAZyShort = pd.concat(
        [cazyAA, cazyCBM, cazyCE, cazyGH, cazyGT, cazyPL], axis=1, keys=enzymes)
    CAZydf['species'] = names
    CAZyShort['species'] = names
    CAZydf.set_index('species', inplace=True)
    CAZyShort.set_index('species', inplace=True)
    cazyall = CAZydf.transpose()

    # write to file
    CAZydf.transpose().to_csv(os.path.join(args.out, 'cazy', 'CAZyme.all.results.csv'))
    CAZyShort.transpose().to_csv(os.path.join(
        args.out, 'cazy', 'CAZyme.summary.results.csv'))

    # draw stacked bar graph for CAZY's
    if len(args.input) > 1:
        lib.drawStackedBar(CAZyShort, 'CAZyme families', CAZY,
                           ymax, os.path.join(args.out, 'cazy', 'CAZy.graph.pdf'))

    # if num of cazys greater than 25, drawheatmap of all CAZys that have standard deviation > X
    if len(args.input) > 1:
        stdev = cazyall.std(axis=1)
        cazyall['stdev'] = stdev
        if len(cazyall) > 25:
            df2 = cazyall[cazyall.stdev >= args.heatmap_stdev]
            lib.log.info("found %i/%i CAZy familes with stdev >= %f" %
                         (len(df2), len(cazyall), args.heatmap_stdev))
        else:
            df2 = cazyall
            lib.log.info("found %i CAZy familes" % (len(df2)))
        cazyplot = df2.drop('stdev', axis=1)
        if len(cazyplot) > 0:
            lib.drawHeatmap(cazyplot, 'YlOrRd', os.path.join(
                args.out, 'cazy', 'CAZy.heatmap.pdf'), 4, False)

        cazyall = cazyall.astype(int)
        cazyall.reset_index(inplace=True)
        cazyall.rename(columns={'index': 'CAZy'}, inplace=True)
        cazyall['CAZy'] = '<a target="_blank" href="http://www.cazy.org/' + \
            cazyall['CAZy'].astype(str)+'.html">'+cazyall['CAZy']+'</a>'

    # create html output
    with open(os.path.join(args.out, 'cazy.html'), 'w') as output:
        try:
            pd.set_option('display.max_colwidth', None)
        except ValueError:
            pd.set_option('display.max_colwidth', 0)
        output.write(lib.HEADER)
        output.write(lib.CAZY)
        output.write(cazyall.to_html(
            escape=False, index=False, classes='table table-hover'))
        output.write(lib.FOOTER)
    ########################################################

    ######COG families#####################
    if AnnotationFound(cogs):
        lib.log.info("Summarizing COG results")
        if not os.path.isdir(os.path.join(args.out, 'cogs')):
            os.makedirs(os.path.join(args.out, 'cogs'))

        COGSdf = lib.convert2counts(cogs)
        COGSdf['species'] = names
        COGSdf.set_index('species', inplace=True)
        COGSdf2 = COGSdf.div(COGSdf.sum(axis=1), axis=0).multiply(100)
        lib.donutplot(COGSdf2, resources.COGS, os.path.join(
            args.out, 'cogs', 'COGS.graph.pdf'))

        # make the csv file more informative
        LongNames = []
        for i in COGSdf.columns.tolist():
            if i in resources.COGS:
                LongNames.append(resources.COGS.get(i))
        COGSdf.columns = LongNames
        COGSdf = COGSdf.astype(int)
        COGSdf.transpose().to_csv(os.path.join(args.out, 'cogs', 'COGS.all.results.csv'))
        # create html output
        with open(os.path.join(args.out, 'cogs.html'), 'w') as output:
            try:
                pd.set_option('display.max_colwidth', None)
            except ValueError:
                pd.set_option('display.max_colwidth', 0)
            output.write(lib.HEADER)
            output.write(lib.COG)
            output.write(COGSdf.transpose().to_html(
                escape=False, index=True, classes='table table-hover'))
            output.write(lib.FOOTER)
    else:
        lib.log.info("No COG annotations found")
        # create html output
        with open(os.path.join(args.out, 'cogs.html'), 'w') as output:
            output.write(lib.HEADER)
            output.write(lib.MISSING)
            output.write(lib.FOOTER)

    ############################

    ####SignalP############################
    # flip the dict and just count number for each
    signalpDict = lib.busco_dictFlip(signalp)
    # log raw data
    lib.log.debug("SignalP raw data:\n%s" % signalpDict)
    if len(signalp[0]) > 1:
        lib.log.info("Summarizing secreted protein results")

        if not os.path.isdir(os.path.join(args.out, 'signalp')):
            os.makedirs(os.path.join(args.out, 'signalp'))
        sig = {}
        for i in range(0, len(names)):
            if names[i] not in sig:
                sig[names[i]] = len(signalpDict[i])
        sigdf = pd.DataFrame([sig])
        sigdf.transpose().to_csv(os.path.join(args.out, 'signalp', 'signalp.csv'))
        lib.drawbarplot(sigdf, os.path.join(
            args.out, 'signalp', 'signalp.pdf'))

        # create html output
        with open(os.path.join(args.out, 'signalp.html'), 'w') as output:
            output.write(lib.HEADER)
            output.write(lib.SIGNALP)
            output.write(lib.FOOTER)
    else:
        lib.log.info("No SignalP annotations found")
        lib.log.debug("%s\n" % signalp)
        # create html output
        with open(os.path.join(args.out, 'signalp.html'), 'w') as output:
            output.write(lib.HEADER)
            output.write(lib.MISSING)
            output.write(lib.FOOTER)

    ########################################################

    ####Transcription Factors############################
    lib.log.info("Summarizing fungal transcription factors")
    if not os.path.isdir(os.path.join(args.out, 'tfs')):
        os.makedirs(os.path.join(args.out, 'tfs'))
    # should be able to pull transcription factor counts from InterPro Domains, load into pandas df
    iprTF = os.path.join(parentdir, 'config', 'tf_interpro.txt')
    tf = pd.read_csv(iprTF, names=['InterPro', 'Description'])
    # convert to dictionary for all annotations later
    TFDict = tf.set_index('InterPro')['Description'].to_dict()
    iprall = IPRdf.transpose()
    iprall.reset_index(inplace=True)
    dfmerged = pd.merge(tf, iprall, left_on='InterPro',
                        right_on='index', how='left')
    dfmerged.drop('index', axis=1, inplace=True)
    dfmerged.fillna(0, inplace=True)
    dfmerged.to_csv(os.path.join(args.out, 'tfs',
                                 'transcription_factor_counts.csv'))
    dfmerged['TFs'] = dfmerged['InterPro'].map(
        str) + ': ' + dfmerged['Description']
    dfmerged.drop('InterPro', axis=1, inplace=True)
    dfmerged.drop('Description', axis=1, inplace=True)
    dfmerged.set_index('TFs', inplace=True)
    dfmerged.sort_index(axis=0, inplace=True)
    dfmerged = dfmerged.astype(int)
    #print dfmerged
    if len(dfmerged.columns) > 0:
        lib.drawHeatmap(dfmerged, 'Blues', os.path.join(
            args.out, 'tfs', 'TF.heatmap.pdf'), 6, True)
    else:
        lib.log.info("No transcription factor IPR domains found")
    # create html output
    with open(os.path.join(args.out, 'tf.html'), 'w') as output:
        output.write(lib.HEADER)
        output.write(lib.TF)
        output.write(lib.FOOTER)

    ########################################################

    ####GO Terms, GO enrichment############################
    if not os.path.isdir(os.path.join(args.out, 'go_enrichment')):
        os.makedirs(os.path.join(args.out, 'go_enrichment'))

    if len(args.input) > 1:
        # concatenate all genomes into a population file
        lib.log.info("Running GO enrichment for each genome")
        with open(os.path.join(go_folder, 'population.txt'), 'w') as pop:
            for file in os.listdir(go_folder):
                if not file.startswith('associations'):
                    file = os.path.join(go_folder, file)
                    with open(file) as input:
                        pop.write(input.read())

        # pass input and output folders to runner script
        cmd = [sys.executable, os.path.join(parentdir, 'aux_scripts', 'enrichment_parallel.py'), '-i', go_folder,
               '-o', os.path.join(args.out, 'go_enrichment'), '-d', FUNDB, '-c', str(args.cpus)]
        subprocess.call(cmd)

        # load into pandas and write to html
        with open(os.path.join(args.out, 'go.html'), 'w') as output:
            try:
                pd.set_option('display.max_colwidth', None)
            except ValueError:
                pd.set_option('display.max_colwidth', 0)
            pd.options.mode.chained_assignment = None  # turn off warning
            output.write(lib.HEADER)
            output.write(lib.GO)
            for f in os.listdir(os.path.join(args.out, 'go_enrichment')):
                if f.endswith('go.enrichment.txt'):
                    file = os.path.join(args.out, 'go_enrichment', f)
                    base = os.path.basename(file)
                    name = base.split('.go_enrichment.txt')[0]
                    #check goatools output, return is a tuple with True/False and header line #
                    goresult = lib.checkgoatools(file)
                    output.write(
                        '<h4 class="sub-header" align="left">GO Enrichment: '+name+'</h4>')
                    # goatools keeps changing output - which really sucks....trying now to parse the header, hopefully that doesnt change
                    # goatools changed output, empty files now have 9 lines instead of 3...
                    if goresult[0]:
                        # the get header row from tuple
                        df = pd.read_csv(file, sep='\t', skiprows=goresult[1])
                        df.columns = df.columns.str.replace(r'^# ', '')
                        df['enrichment'].replace('p', 'under', inplace=True)
                        df['enrichment'].replace('e', 'over', inplace=True)
                        df2 = df.loc[df['p_fdr'] < args.go_fdr]
                        df2.sort_values(by='enrichment', inplace=True)
                        if len(df2) > 0:
                            df2.to_csv(os.path.join(
                                args.out, 'go_enrichment', base+'.fdr_enriched.csv'), index=False)
                            # apparently goatools also changed the headers....arrggh...
                            df2['GO'] = '<a target="_blank" href="http://amigo.geneontology.org/amigo/search/ontology?q=' + \
                                df2['GO'].astype(str)+'">'+df2['GO']+'</a>'
                            # now output has all gene names in last column, drop this for generating HTML
                            df2.drop(
                                df2.columns[len(df2.columns)-1], axis=1, inplace=True)
                            output.write(df2.to_html(
                                escape=False, index=False, classes='table table-hover'))
                        else:
                            output.write(
                                '<table border="1" class="dataframe table table-hover">\n<th>No enrichment found</th></table>')
                    else:
                        output.write(
                            '<table border="1" class="dataframe table table-hover">\n<th>No enrichment found</th></table>')
            output.write(lib.FOOTER)

    ####################################################

    ##ProteinOrtho################################
    if not os.path.isdir(os.path.join(args.out, 'annotations')):
        os.makedirs(os.path.join(args.out, 'annotations'))
    scoCount = 0
    protOrthoTSV = os.path.join(args.out, 'protortho', 'funannotate.poff.tsv')
    if len(args.input) > 1:
        if not args.proteinortho:
            lib.log.info(
                "Running orthologous clustering tool, ProteinOrtho.  This may take awhile...")
            # setup protein ortho inputs, some are a bit strange in the sense that they use equals signs
            # generate list of files based on input order for consistency
            filelist = []
            for i in scinames:
                name = i+'.faa'
                filelist.append(name)
            # run diamond blastp for reciprocal hits, then follow with proteinortho for graph/clustering
            #lib.ReciprocalBlast(filelist, protortho, args.cpus)
            # setup command
            cmd = ['proteinortho', '-project=funannotate', '-synteny',
                   '-cpus='+str(args.cpus), '-singles', '-selfblast']
            cmd2 = cmd + filelist
            if not os.path.isfile(protOrthoTSV):
                lib.runSubprocess(cmd2, protortho, lib.log)
        else:
            shutil.copyfile(args.proteinortho, protOrthoTSV)

        # open poff in pandas to parse "easier" for stats, orthologs, etc
        df = pd.read_csv(protOrthoTSV, sep='\t', header=0)
        df.rename(columns=lambda x: x.replace('.faa', ''), inplace=True)
        # reorder table to it matches up with busco list of dicts
        newhead = [df.columns.values[0],
                   df.columns.values[1], df.columns.values[2]]
        newhead += scinames
        try:
            df = df[newhead]
        # means they were not found, likely need to then drop isolate name (I hope that catches them all)
        except KeyError:
            newhead = [i.rsplit('_', 1)[0] for i in newhead]
            for x in newhead:
                if not x in df.columns.values:
                    lib.log.error(
                        "Error: %s not found in ProteinOrtho results, exiting." % x)
                    sys.exit(1)
            df = df[newhead]
        scinames = newhead[3:]
        lib.log.debug(
            "There are %i entries in the proteinortho output" % len(df))
        #print(df)
        # now filter table to only single copy orthologs to use with phylogeny
        num_species = len(df.columns) - 3
        sco = df[(df['# Species'] == num_species) & (df['Genes'] == num_species)]
        sco_hits = sco.drop(sco.columns[0:3], axis=1)
        #print(sco_hits)
        # now cross reference with busco, as we want this for phylogeny
        keep = []
        sc_buscos = []
        #print(sco_hits)
        #print(busco)
        for index, row in sco_hits.iterrows():
            busco_check = []
            for i in range(0, num_species):
                if row[i] in busco[i]:
                    busco_check.append(busco[i].get(row[i]))
            busco_check = lib.flatten(busco_check)
            #print(row)
            #print(busco_check)
            # need to check if outgroup is passed and this model exists in that outgroup
            if len(set(busco_check)) == 1:
                if args.outgroup:
                    available_busco = []
                    with open(outgroup_species, 'r') as outfasta:
                        for line in outfasta:
                            if line.startswith('>'):
                                line = line.replace('\n', '')
                                name = line.replace('>', '')
                                available_busco.append(name)
                    if busco_check[0] in available_busco:
                        keep.append(index)
                        sc_buscos.append(busco_check[0])
                else:
                    keep.append(index)
        #print(keep)
        sco_final = sco_hits.loc[keep]
        #print(sco_final)
        lib.log.debug("There seem to be %i single copy orthologs" %
                      len(sco_final))
        # take dataframe and output the ortholog table.
        # trim down to just gene models
        dftrim = df.drop(df.columns[0:3], axis=1)
        # get rid of singletons in this dataset
        orthdf = df[(df['# Species'] > 1)]
        # trim to just gene models
        orth_hits = orthdf.drop(orthdf.columns[0:3], axis=1)
        lib.log.debug("There are a total of %i orthologs groups" %
                      len(orth_hits))
        if args.run_dnds:
            # load transcripts into index, first concatenation them all, remove if file found first
            AllTrans = os.path.join(ortho_folder, 'all.transcripts.fa')
            if os.path.isfile(AllTrans):
                os.remove(AllTrans)
            with open(AllTrans, 'w') as output2:
                for x in newhead[3:]:
                    with open(os.path.join(protortho, x+'.transcripts.fa')) as traninput2:
                        output2.write(traninput2.read())
            SeqTranscripts = SeqIO.index(AllTrans, 'fasta')

        # write orthologs output
        #lib.log.info("Writing ortholog summary to file")
        orthologstmp = os.path.join(
            args.out, 'orthology', 'orthology_groups.tmp')
        with open(orthologstmp, 'w') as output:
            if args.run_dnds:
                # calculate Ka/Ks for each ortholog while grabbing the buscos
                lib.log.info(
                    "Calculating dN/dS ratios for each ortholog group, %i orthologous groups" % len(orth_hits))
            # should be able to parse the pandas ortho dataframe now
            counter = 1
            for index, row in orth_hits.iterrows():
                ID = 'orth'+str(counter)
                counter += 1
                buscos = []
                eggs = []
                proteins = []
                for x in range(0, len(row)):
                    if row[x] != '*':
                        prots = row[x].split(',')
                        for y in prots:
                            proteins.append(y)
                            egghit = eggnog[x].get(y)
                            if not egghit in eggs:
                                eggs.append(egghit)
                            buscohit = busco[x].get(y)
                            if not buscohit in buscos:
                                buscos.append(buscohit)
                # clean up the None's that get added
                eggs = [x for x in eggs if x is not None]
                buscos = [x for x in buscos if x is not None]
                buscos = lib.flatten(buscos)

                # make sure no duplicated proteins
                proteins = set(proteins)

                # now grab proteins and transcripts for each ortholog group and create folder
                if args.run_dnds:
                    if not os.path.isdir(os.path.join(ortho_folder, ID)):
                        os.makedirs(os.path.join(ortho_folder, ID))
                    KaKstranscript = os.path.join(
                        ortho_folder, ID+'.transcripts.fa')
                    with open(KaKstranscript, 'w') as tranout:
                        for i in proteins:
                            SeqIO.write(SeqTranscripts[i], tranout, 'fasta')
                # write to output
                if len(eggs) > 0:
                    eggs = ', '.join(str(v) for v in eggs)
                else:
                    eggs = 'None'
                if len(buscos) > 0:
                    buscos = set(buscos)
                    buscos = ', '.join(str(v) for v in buscos)
                else:
                    buscos = 'None'
                # write now to file
                output.write("%s\t%s\t%s\t%s\n" %
                             (ID, eggs, buscos, ', '.join(proteins)))

    if args.run_dnds:
        # multiprocessing dN/dS on list of folders
        dNdSList = lib.get_subdirs(ortho_folder)
        if args.run_dnds == 'estimate':
            lib.log.debug("Running simple dN/dS estimate")
            lib.runMultiProgress(lib.rundNdSestimate, dNdSList, args.cpus)
        else:
            lib.log.debug(
                "Running exhasitve dN/dS ratio with Likelihood Ratio Tests")
            lib.runMultiProgress(lib.rundNdSexhaustive, dNdSList, args.cpus)

        # after all data is run, then parse result log files, return dictionary
        dNdSresults = lib.parsedNdS(ortho_folder)
    if len(args.input) > 1:
        orthologs = os.path.join(args.out, 'orthology', 'orthology_groups.txt')
        with open(orthologs, 'w') as output:
            with open(orthologstmp, 'r') as input:
                for line in input:
                    line = line.replace('\n', '')
                    cols = line.split('\t')
                    if args.run_dnds:
                        if cols[0] in dNdSresults:
                            dNdS = dNdSresults.get(cols[0])
                        else:
                            dNdS = ('NC', 'NC', 'NC')
                    else:
                        dNdS = ('NC', 'NC', 'NC')
                    if args.run_dnds == 'estimate':
                        output.write("%s\t%s (NC,NC)\t%s\t%s\t%s\n" % (
                            cols[0], dNdS[0], cols[1], cols[2], cols[3]))
                    else:
                        try:
                            output.write("%s\t%s (%f,%f)\t%s\t%s\t%s\n" % (cols[0], dNdS[0], round(
                                float(dNdS[1]), 4), round(float(dNdS[2]), 4), cols[1], cols[2], cols[3]))
                        except (ValueError, AttributeError):
                            output.write("%s\t%s (NA,NA)\t%s\t%s\t%s\n" % (
                                cols[0], dNdS[0], cols[1], cols[2], cols[3]))

        # cleanup
        os.remove(orthologstmp)

    if not os.path.isdir(os.path.join(args.out, 'stats')):
        os.makedirs(os.path.join(args.out, 'stats'))
    summary = []
    # get stats, this is all single copy orthologs
    if len(args.input) > 1:
        scoCount = len(sco_hits)
        for i in range(0, len(stats)):
            orthos = 0
            singletons = 0
            for index, row in orth_hits[scinames[i]].items():
                if row != '*':
                    add = row.count(',') + 1
                    orthos += add
            for index, row in dftrim.iterrows():
                if row[scinames[i]] != '*':
                    others = []
                    for y in range(0, len(row)):
                        others.append(row[y])
                    others = set(others)
                    if len(others) == 2:
                        singletons += 1
            stats[i].append("{0:,}".format(singletons))
            stats[i].append("{0:,}".format(orthos))
            stats[i].append("{0:,}".format(scoCount))

    else:
        scoCount = 0
        singletons = 0
        orthos = 0
        stats[i].append("{0:,}".format(singletons))
        stats[i].append("{0:,}".format(orthos))
        stats[i].append("{0:,}".format(scoCount))

    for i in range(0, len(stats)):
        summary.append(stats[i])

    # convert to dataframe for easy output
    header = ['species', 'isolate', 'locus_tag', 'Assembly Size', 'Largest Scaffold', 'Average Scaffold',
              'Num Scaffolds', 'Scaffold N50', 'Percent GC', 'Num Genes', 'Num Proteins', 'Num tRNA',
              'Unique Proteins', 'Prots atleast 1 ortholog', 'Single-copy orthologs']
    df = pd.DataFrame(summary, columns=header)
    df.set_index('species', inplace=True)
    df.transpose().to_csv(os.path.join(args.out, 'stats', 'genome.stats.summary.csv'))
    with open(os.path.join(args.out, 'stats.html'), 'w') as output:
        try:
            pd.set_option('display.max_colwidth', None)
        except ValueError:
            pd.set_option('display.max_colwidth', 0)
        output.write(lib.HEADER)
        output.write(lib.SUMMARY)
        output.write(df.to_html(classes='table table-condensed'))
        output.write(lib.FOOTER)
    ############################################

    # summarize all annotation for each gene in a table
    lib.log.info("Compiling all annotations for each genome")

    # get orthology into dictionary
    orthoDict = {}
    if len(args.input) > 1:
        with open(orthologs, 'r') as input:
            for line in input:
                line = line.replace('\n', '')
                col = line.split('\t')
                genes = col[-1].split(', ')
                for i in genes:
                    orthoDict[i] = col[0]

    # get GO associations into dictionary as well
    with lib.suppress_stdout_stderr():
        goLookup = obo_parser.GODag(os.path.join(FUNDB, 'go.obo'))
    goDict = {}
    go_errors = []
    with open(os.path.join(go_folder, 'associations.txt'), 'r') as input:
        for line in input:
            line = line.replace('\n', '')
            col = line.split('\t')
            gos = col[1].split(';')
            goList = []
            for i in gos:
                try:
                    description = i+' '+goLookup[i].name
                except KeyError:
                    go_errors.append(i)
                    #print '%s not found in go.obo, try to download updated go file' % i
                    description = i
                goList.append(description)
            goDict[col[0]] = goList
    lib.log.debug('GO terms not found in go.obo: {:}'.format(
        ','.join(set(go_errors))))
    iprDict = lib.dictFlipLookup(ipr, INTERPRO)
    pfamDict = lib.dictFlipLookup(pfam, PFAM)
    meropsDict = lib.dictFlip(updatemerops)
    cazyDict = lib.dictFlip(cazy)
    TMDict = lib.busco_dictFlip(transmembrane)

    # get Transcription factors in a dictionary
    TFLookup = {}
    for k, v in list(iprDict.items()):
        for x in v:
            IPRid = x.split(':')[0]
            if IPRid in TFDict:
                TFLookup[k] = TFDict.get(IPRid)

    header = ['GeneID', 'scaffold:start-end', 'strand', 'length', 'description', 'Ortho Group', 'EggNog', 'BUSCO', 'Secreted', 'TransMembrane',
              'Protease family', 'CAZyme family', 'Transcription factor', 'InterPro Domains', 'PFAM Domains', 'GO terms', 'SecMet Cluster', 'SMCOG']
    for y in range(0, num_input):
        outputname = os.path.join(
            args.out, 'annotations', scinames[y]+'.all.annotations.tsv')
        with open(outputname, 'w') as output:
            output.write("%s\n" % ('\t'.join(header)))
            with open(gbkfilenames[y], 'r') as input:
                SeqRecords = SeqIO.parse(input, 'genbank')
                for record in SeqRecords:
                    for f in record.features:
                        if f.type == 'CDS':
                            egg = ''
                            cluster = ''
                            smcog = ''
                            ID = f.qualifiers['locus_tag'][0]
                            length = len(f.qualifiers['translation'][0])
                            description = f.qualifiers['product'][0]
                            start = f.location.nofuzzy_start
                            end = f.location.nofuzzy_end
                            chr = record.id
                            location = str(chr)+':'+str(start)+'-'+str(end)
                            if f.location.strand == 1:
                                strand = '+'
                            else:
                                strand = '-'
                            if ID in iprDict:
                                IPRdomains = "; ".join(iprDict.get(ID))
                            else:
                                IPRdomains = ''
                            if ID in signalpDict[y]:
                                signalphit = signalpDict[y].get(ID)[0]
                            else:
                                signalphit = ''
                            if ID in TMDict[y]:
                                TMhit = TMDict[y].get(ID)[0]
                            else:
                                TMhit = ''
                            if ID in pfamDict:
                                pfamdomains = "; ".join(pfamDict.get(ID))
                            else:
                                pfamdomains = ''
                            if ID in meropsDict:
                                meropsdomains = "; ".join(meropsDict.get(ID))
                            else:
                                meropsdomains = ''
                            if ID in cazyDict:
                                cazydomains = "; ".join(cazyDict.get(ID))
                            else:
                                cazydomains = ''
                            if ID in busco[y]:
                                buscogroup = busco[y].get(ID)[0]
                            else:
                                buscogroup = ''
                            if ID in goDict:
                                goTerms = "; ".join(goDict.get(ID))
                            else:
                                goTerms = ''
                            if ID in orthoDict:
                                orthogroup = orthoDict.get(ID)
                            else:
                                orthogroup = ''
                            if ID in TFLookup:
                                transfactor = TFLookup.get(ID)
                            else:
                                transfactor = ''
                            for k, v in list(f.qualifiers.items()):
                                if k == 'note':
                                    notes = v[0].split('; ')
                                    for i in notes:
                                        if i.startswith('EggNog:'):
                                            hit = i.replace('EggNog:', '')
                                            egg = hit
                                        if i.startswith('antiSMASH:'):
                                            cluster = i.replace(
                                                'antiSMASH:', '')
                                        if i.startswith('SMCOG:'):
                                            smcog = i

                            final_result = [ID, location, strand, str(length), description, orthogroup, egg, buscogroup, signalphit,
                                            TMhit, meropsdomains, cazydomains, transfactor, IPRdomains, pfamdomains, goTerms, cluster, smcog]
                            output.write("%s\n" % ('\t'.join(final_result)))
    ############################################

    # build phylogeny
    if not os.path.isfile(os.path.join(args.out, 'phylogeny', 'ML.phylogeny.pdf')):
        if outgroup:
            num_phylogeny = len(args.input) + 1
        else:
            num_phylogeny = len(args.input)
        if num_phylogeny > 3:
            lib.log.info("Inferring phylogeny using RAxML")
            folder = os.path.join(args.out, 'protortho')
            lib.ortho2phylogeny(folder, sco_final, args.num_orthos, busco, args.cpus, args.bootstrap,
                                phylogeny, outgroup, outgroup_species, outgroup_name, sc_buscos, args.ml_method)
            with open(os.path.join(args.out, 'phylogeny.html'), 'w') as output:
                output.write(lib.HEADER)
                output.write(lib.PHYLOGENY)
                output.write(lib.FOOTER)
        else:
            lib.log.info(
                "Skipping RAxML phylogeny as at least 4 taxa are required")
            with open(os.path.join(args.out, 'phylogeny.html'), 'w') as output:
                output.write(lib.HEADER)
                output.write(lib.NOPHYLOGENY)
                output.write(lib.FOOTER)

    ###########################################
    def addlink(x):
        x = '<a target="_blank" href="http://eggnogdb.embl.de/#/app/results?target_nogs='+x+'">'+x+'</a>'
        return x

    def addlink2(x):
        x = '<a target="_blank" href="http://www.orthodb.org/?level=&species=&query='+x+'">'+x+'</a>'
        return x

    # building remaining HTML output
    if len(args.input) > 1:
        with open(os.path.join(args.out, 'orthologs.html'), 'w') as output:
            df = pd.read_csv(orthologs, sep='\t', header=None)
            orthtable = []
            for row in df.itertuples():
                t = row[3].split(', ')  # convert Eggnog to list
                if t[0] == 'None':
                    t = ['None']
                else:
                    t = [addlink(y) for y in t]
                try:
                    value = '; '.join(t)
                except TypeError:
                    value = 'None found'
                r = row[4].split(', ')  # convert BUSCO to list
                if r[0] == 'None':
                    r = ['None']
                else:
                    r = [addlink2(y) for y in r]
                try:
                    value2 = '; '.join(r)
                except TypeError:
                    value2 = 'None found'
                final = [row[0], row[1], row[2], value, value2, row[5]]
                orthtable.append(final)
            df2 = pd.DataFrame(orthtable)
            df2.columns = ['Index', 'Orthology Group',
                           'dN/dS ratio (LRTs M1/M2, M7/M8)', 'EggNog Ref', 'BUSCOs', 'Gene Names']
            df2.set_index('Index', inplace=True)
            try:
                pd.set_option('display.max_colwidth', None)
            except ValueError:
                pd.set_option('display.max_colwidth', 0)
            output.write(lib.HEADER)
            output.write(lib.ORTHOLOGS)
            output.write(df2.to_html(index=False, escape=False,
                                     classes='table table-hover'))
            output.write(lib.FOOTER)

    else:
        with open(os.path.join(args.out, 'orthologs.html'), 'w') as output:
            output.write(lib.HEADER)
            output.write(lib.ORTHOLOGS)
            output.write(lib.MISSING)
            output.write(lib.FOOTER)

    with open(os.path.join(args.out, 'citation.html'), 'w') as output:
        output.write(lib.HEADER)
        output.write(lib.CITATION)
        output.write(lib.FOOTER)

    # make the "homepage"
    date = datetime.now()
    d = list(date.timetuple())

    if d[3] > 12:
        hour = d[3] - 12
        m = 'pm'
    else:
        hour = d[3]
        m = 'am'

    d = [str(x) for x in d]

    with open(os.path.join(args.out, 'index.html'), 'w') as output:
        output.write(lib.HEADER)
        output.write(lib.INDEX)
        output.write('<p>Report generated on: ' +
                     d[1]+'/'+d[2]+'/'+d[0] + ' at '+str(hour)+':'+d[4] + ' '+m+'</p>')
        output.write(lib.FOOTER)

    lib.log.info("Compressing results to output file: %s.tar.gz" % args.out)
    lib.make_tarfile(args.out+'.tar.gz', args.out)
    lib.log.info("Funannotate compare completed successfully!")


if __name__ == "__main__":
    main(sys.argv[1:])<|MERGE_RESOLUTION|>--- conflicted
+++ resolved
@@ -380,16 +380,11 @@
     pfamdf2['PFAM'] = '<a target="_blank" href="http://pfam.xfam.org/family/' + \
         pfamdf2['PFAM'].astype(str)+'">'+pfamdf2['PFAM']+'</a>'
     # create html output
-<<<<<<< HEAD
-    with io.open(os.path.join(args.out, 'pfam.html'), 'w', encoding='utf-8') as output:
-        pd.set_option('display.max_colwidth', -1)
-=======
     with open(os.path.join(args.out, 'pfam.html'), 'w') as output:
         try:
             pd.set_option('display.max_colwidth', None)
         except ValueError:
             pd.set_option('display.max_colwidth', 0)
->>>>>>> da680ff0
         output.write(lib.HEADER)
         output.write(lib.PFAM)
         output.write(pfamdf2.to_html(
