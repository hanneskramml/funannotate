#!/usr/bin/env python
# -*- coding: utf-8 -*-

from __future__ import (absolute_import, division,
                        print_function, unicode_literals)

import sys
import os
import subprocess
import shutil
import argparse
import json
import datetime
import funannotate.library as lib
from natsort import natsorted


def which_path(file_name):
    for path in os.environ["PATH"].split(os.pathsep):
        full_path = os.path.join(path, file_name)
        if os.path.exists(full_path) and os.access(full_path, os.X_OK):
            return full_path
    return None


def main(args):
    # setup menu with argparse
    class MyFormatter(argparse.ArgumentDefaultsHelpFormatter):
        def __init__(self, prog):
            super(MyFormatter, self).__init__(prog, max_help_position=48)
    parser = argparse.ArgumentParser(prog='funannotate-predict.py', usage="%(prog)s [options] -i genome.fasta",
                                     description='''Script that does it all.''',
                                     epilog="""Written by Jon Palmer (2016) nextgenusfs@gmail.com""",
                                     formatter_class=MyFormatter)
    parser.add_argument('-i', '--input', help='Genome in FASTA format')
    parser.add_argument('-o', '--out', required=True,
                        help='Basename of output files')
    parser.add_argument('-s', '--species', required=True,
                        help='Species name (e.g. "Aspergillus fumigatus") use quotes if there is a space')
    parser.add_argument('-w', '--weights', nargs='+',
                        help='Gene predictors and weights')
    parser.add_argument('-p', '--parameters',
                        help='Training parameters JSON file')
    parser.add_argument('--isolate', help='Isolate name (e.g. Af293)')
    parser.add_argument('--strain', help='Strain name (e.g. CEA10)')
    parser.add_argument('--header_length', default=16,
                        type=int, help='Max length for fasta headers')
    parser.add_argument('--name', default="FUN_",
                        help='Shortname for genes, perhaps assigned by NCBI, eg. VC83')
    parser.add_argument('--numbering', default=1, type=int,
                        help='Specify start of gene numbering')
    parser.add_argument('--augustus_species', '--trained_species', '--species_parameters',
                        dest='augustus_species', help='Specify species for Augustus')
    parser.add_argument('--genemark_mod',
                        help='Use pre-existing Genemark training file (e.g. gmhmm.mod)')
    parser.add_argument('--protein_evidence', nargs='+',
                        help='Specify protein evidence (multiple files can be separaed by a space)')
    parser.add_argument('--protein_alignments', dest='exonerate_proteins',
                        help='Pre-computed Exonerate protein alignments (see README for how to run exonerate)')
    parser.add_argument('--transcript_evidence', nargs='+',
                        help='Transcript evidence (map to genome with minimap2)')
    parser.add_argument('--transcript_alignments',
                        help='Transcript evidence in GFF3 format')
    parser.add_argument('-gm', '--genemark_mode', default='ES',
                        choices=['ES', 'ET'], help='Mode to run genemark in')
    parser.add_argument('--pasa_gff',
                        help='Pre-computed PASA/TransDecoder high quality models')
    parser.add_argument('--other_gff', nargs='+',
                        help='GFF gene prediction pass-through to EVM')
    parser.add_argument('--augustus_gff',
                        help='Pre-computed Augustus gene models (GFF3)')
    parser.add_argument('--genemark_gtf',
                        help='Pre-computed GeneMark gene models (GTF)')
    parser.add_argument('--soft_mask', type=int, default=2000,
                        help='Threshold used in GeneMark for use of softmasked regions')
    parser.add_argument('--maker_gff', help='MAKER2 GFF output')
    parser.add_argument('--repeats2evm', action='store_true',
                        help='Pass repeat GFF3 to EVM')
    parser.add_argument('--repeat_filter', default=['overlap', 'blast'], nargs='+', choices=[
                        'overlap', 'blast', 'none'], help='Repeat filters to apply')
    parser.add_argument('--rna_bam',
                        help='BAM (sorted) of RNAseq aligned to reference')
    parser.add_argument('--stringtie', help='StringTie GTF')
    parser.add_argument('--min_intronlen', default=10,
                        type=int, help='Minimum intron length for gene models')
    parser.add_argument('--max_intronlen', default=3000,
                        type=int, help='Maximum intron length for gene models')
    parser.add_argument('--min_protlen', default=50, type=int,
                        help='Minimum amino acid length for valid gene model')
    parser.add_argument('--keep_no_stops', action='store_true',
                        help='Keep gene models without valid stop codons')
    parser.add_argument('--ploidy', default=1, type=int,
                        help='Ploidy of assembly')
    parser.add_argument('--cpus', default=2, type=int,
                        help='Number of CPUs to use')
    parser.add_argument('--busco_seed_species', default='anidulans',
                        help='Augustus species to use as initial training point for BUSCO')
    parser.add_argument('--optimize_augustus', action='store_true',
                        help='Run "long" training of Augustus')
    parser.add_argument('--force', action='store_true',
                        help='Annotated if genome not masked')
    parser.add_argument('--busco_db', default='dikarya',
                        help='BUSCO model database')
    parser.add_argument('-t', '--tbl2asn', default='-l paired-ends',
                        help='Parameters for tbl2asn, linkage and gap info')
    parser.add_argument('--organism', default='fungus',
                        choices=['fungus', 'other'], help='Fungal specific settings')
    parser.add_argument('--SeqCenter', default='CFMR',
                        help='Sequencing center for GenBank tbl file')
    parser.add_argument('--SeqAccession', default='12345',
                        help='Sequencing accession number')
    parser.add_argument('-d', '--database',
                        help='Path to funannotate database, $FUNANNOTATE_DB')
    parser.add_argument('--keep_evm', action='store_true',
                        help='dont rerun EVM')
    parser.add_argument('--no-evm-partitions', action='store_false',
                        dest='evm_partitions', help='do not split contigs in EVM')
    parser.add_argument('--aligners', default=['minimap2'], nargs='+', choices=[
                        'minimap2', 'gmap', 'blat'], help='transcript alignment programs')
    parser.add_argument('--EVM_HOME',
                        help='Path to Evidence Modeler home directory, $EVM_HOME')
    parser.add_argument('--AUGUSTUS_CONFIG_PATH',
                        help='Path to Augustus config directory, $AUGUSTUS_CONFIG_PATH')
    parser.add_argument('--GENEMARK_PATH',
                        help='Path to GeneMark exe (gmes_petap.pl) directory, $GENEMARK_PATH')
    parser.add_argument('--min_training_models', default=200, type=int,
                        help='Minimum number of BUSCO or BUSCO_EVM gene models to train Augustus')
    parser.add_argument('--p2g_pident', default=80, help='Exonerate pct identity')
    parser.add_argument('--p2g_diamond_db', help='Premade diamond genome database')
    args = parser.parse_args(args)

    parentdir = os.path.join(os.path.dirname(__file__))
    TODAY = datetime.date.today().strftime("%Y-%m-%d")

    # create folder structure
    if not os.path.isdir(args.out):
        os.makedirs(args.out)
        os.makedirs(os.path.join(args.out, 'predict_misc'))
        os.makedirs(os.path.join(args.out, 'predict_results'))
        os.makedirs(os.path.join(args.out, 'logfiles'))
    else:
        if os.path.isdir(os.path.join(args.out, 'predict_results')):
            shutil.rmtree(os.path.join(args.out, 'predict_results'))
            os.makedirs(os.path.join(args.out, 'predict_results'))
        # make sure subdirectories exist
        dirs = [os.path.join(args.out, 'predict_misc'), os.path.join(
            args.out, 'logfiles'), os.path.join(args.out, 'predict_results')]
        for d in dirs:
            if not os.path.isdir(d):
                os.makedirs(d)

    # create log file
    log_name = os.path.join(args.out, 'logfiles', 'funannotate-predict.log')
    if os.path.isfile(log_name):
        os.remove(log_name)

    # initialize script, log system info and cmd issue at runtime
    lib.setupLogging(log_name)
    FNULL = open(os.devnull, 'w')
    cmd_args = " ".join(sys.argv)+'\n'
    lib.log.debug(cmd_args)
    sys.stderr.write(
        "-------------------------------------------------------\n")
    lib.SystemInfo()

    # get version of funannotate
    version = lib.get_version()
    lib.log.info("Running funannotate v{:}".format(version))

    # check for conflicting folder names to avoid problems
    conflict = ['busco', 'busco_proteins', 'genemark', 'EVM_tmp']
    if args.out in conflict:
        lib.log.error(
            "%s output folder conflicts with a hard coded tmp folder, please change -o parameter" % args.out)
        sys.exit(1)

    # setup funannotate DB path
    if args.database:
        FUNDB = args.database.strip()
    else:
        try:
            FUNDB = os.environ["FUNANNOTATE_DB"].strip()
        except KeyError:
            lib.log.error(
                'Funannotate database not properly configured, run funannotate setup.')
            sys.exit(1)

    # check if database setup
    blastdb = os.path.join(FUNDB, 'repeats.dmnd')
    if not os.path.isfile(blastdb):
        lib.log.error("Can't find Repeat Database at {:}, you may need to re-run funannotate setup".format(
            os.path.join(FUNDB, 'repeats.dmnd')))
        sys.exit(1)
    # check buscos, download if necessary
    if not os.path.isdir(os.path.join(FUNDB, args.busco_db)):
        lib.log.error("ERROR: %s busco database is not found, install with funannotate setup -b %s" %
                      (args.busco_db, args.busco_db))
        sys.exit(1)

    # do some checks and balances
    if args.EVM_HOME:
        EVM = args.EVM_HOME.strip()
    else:
        try:
            EVM = os.environ["EVM_HOME"].strip()
        except KeyError:
            lib.log.error(
                "$EVM_HOME environmental variable not found, Evidence Modeler is not properly configured.  You can use the --EVM_HOME argument to specifiy a path at runtime")
            sys.exit(1)

    if args.AUGUSTUS_CONFIG_PATH:
        AUGUSTUS = args.AUGUSTUS_CONFIG_PATH.strip()
    else:
        try:
            AUGUSTUS = os.environ["AUGUSTUS_CONFIG_PATH"].strip()
        except KeyError:
            lib.log.error("$AUGUSTUS_CONFIG_PATH environmental variable not found, Augustus is not properly configured. You can use the --AUGUSTUS_CONFIG_PATH argument to specify a path at runtime.")
            sys.exit(1)

    # if you want to use BRAKER1, you also need some additional config paths
    if args.GENEMARK_PATH:
        GENEMARK_PATH = args.GENEMARK_PATH.strip()
    else:
        try:
            GENEMARK_PATH = os.environ["GENEMARK_PATH"].strip()
        except KeyError:
            gmes_path = which_path('gmes_petap.pl')
            if not gmes_path:
                lib.log.error(
                    "GeneMark not found and $GENEMARK_PATH environmental variable missing. Will skip GeneMark ab-initio prediction.")
                GENEMARK_PATH = False
            else:
                GENEMARK_PATH = os.path.dirname(gmes_path)

    if os.path.basename(os.path.normcase(os.path.abspath(AUGUSTUS))) == 'config':
        AUGUSTUS_BASE = os.path.dirname(os.path.abspath(AUGUSTUS))
    if lib.which('bam2hints'):
        BAM2HINTS = 'bam2hints'
    else:
        BAM2HINTS = os.path.join(AUGUSTUS_BASE, 'bin', 'bam2hints')
    if lib.which_path('join_mult_hints.pl'):
        JOINHINTS = 'join_mult_hints.pl'
    else:
        JOINHINTS = os.path.join(
            AUGUSTUS_BASE, 'scripts', 'join_mult_hints.pl')
    if lib.which('gff2gbSmallDNA.pl'):
        GFF2GB = 'gff2gbSmallDNA.pl'
    else:
        GFF2GB = os.path.join(AUGUSTUS_BASE, 'scripts', 'gff2gbSmallDNA.pl')
    GeneMark2GFF = os.path.join(
        parentdir, 'aux_scripts', 'genemark_gtf2gff3.pl')
    if GENEMARK_PATH:
        try:
            GENEMARKCMD = os.path.join(GENEMARK_PATH, 'gmes_petap.pl')
            lib.log.debug('GeneMark path: {:}'.format(GENEMARK_PATH))
            genemarkcheck = lib.which(GENEMARKCMD)
            lib.log.debug('Full path to gmes_petap.pl: {:}'.format(GENEMARKCMD))
            lib.log.debug('GeneMark appears to be functional? {:}'.format(genemarkcheck))
        except NameError:
            GENEMARKCMD = ''
            genemarkcheck = False
    else:
        GENEMARKCMD = ''
        genemarkcheck = False

    # setup dictionary to store weights
    # default=['genemark:1', 'pasa:6', 'codingquarry:2', 'snap:1', 'glimmerhmm:1']
    StartWeights = {'augustus': 1, 'hiq': 2, 'genemark': 1, 'pasa': 6,
                    'codingquarry': 0, 'snap': 1, 'glimmerhmm': 1,
                    'proteins': 1, 'transcripts': 1}
    if not genemarkcheck:
        StartWeights['genemark'] = 0

    EVMBase = {'augustus': 'ABINITIO_PREDICTION',
               'genemark': 'ABINITIO_PREDICTION',
               'snap': 'ABINITIO_PREDICTION',
               'glimmerhmm': 'ABINITIO_PREDICTION',
               'codingquarry': 'OTHER_PREDICTION',
               'pasa': 'OTHER_PREDICTION',
               'hiq': 'OTHER_PREDICTION',
               'proteins': 'PROTEIN',
               'transcripts': 'TRANSCRIPT'}

    # parse input programs/weights then cross ref with what is installed
    if args.weights:
        for x in args.weights:
            if ':' in x:
                predictor, weight = x.split(':')
                weight = int(weight)
            else:
                predictor = x
                weight = 1
            if not predictor.lower() in StartWeights:
                lib.log.info(
                    '{:} is unknown source for evidence modeler'.format(predictor))
            else:
                StartWeights[predictor.lower()] = weight

    lib.log.debug(StartWeights)

    programs = ['exonerate', 'diamond', 'tbl2asn', 'bedtools',
                'augustus', 'etraining', 'tRNAscan-SE', BAM2HINTS]
    programs = programs + args.aligners
    if 'blat' in args.aligners:
        programs.append('pslCDnaFilter')
    lib.CheckDependencies(programs)

    # check if diamond version matches database version
    if not lib.CheckDiamondDB(blastdb):
        lib.log.error(
            'Diamond repeat database was created with different version of diamond, please re-run funannotate setup')
        sys.exit(1)

    # check that variables are correct, i.e. EVM should point to correct folder
    if not os.path.isfile(os.path.join(EVM, 'EvmUtils', 'partition_EVM_inputs.pl')):
        lib.log.error(
            'EvidenceModeler $EVM_HOME variable is not correct\nEVM scripts not found in $EVM_HOME: {:}'.format(EVM))
        sys.exit(1)

    # look for pre-existing data in training folder
    # look for pre-existing training data to use
    pre_existing = []
    if os.path.isdir(os.path.join(args.out, 'training')):
        traindir = os.path.join(args.out, 'training')
        if os.path.isfile(os.path.join(traindir, 'funannotate_train.coordSorted.bam')):
            if not args.rna_bam:
                args.rna_bam = os.path.join(
                    traindir, 'funannotate_train.coordSorted.bam')
                pre_existing.append(
                    '  --rna_bam '+os.path.join(traindir, 'funannotate_train.coordSorted.bam'))
        if os.path.isfile(os.path.join(traindir, 'funannotate_train.pasa.gff3')):
            if not args.pasa_gff:
                args.pasa_gff = os.path.join(
                    traindir, 'funannotate_train.pasa.gff3')
                pre_existing.append(
                    '  --pasa_gff '+os.path.join(traindir, 'funannotate_train.pasa.gff3'))
        if os.path.isfile(os.path.join(traindir, 'funannotate_train.stringtie.gtf')):
            if not args.stringtie:
                args.stringtie = os.path.join(
                    traindir, 'funannotate_train.stringtie.gtf')
                pre_existing.append(
                    '  --stringtie '+os.path.join(traindir, 'funannotate_train.stringtie.gtf'))
        if os.path.isfile(os.path.join(traindir, 'funannotate_train.transcripts.gff3')):
            if not args.transcript_alignments:
                args.transcript_alignments = os.path.join(
                    traindir, 'funannotate_train.transcripts.gff3')
                pre_existing.append(
                    '  --transcript_alignments '+os.path.join(traindir, 'funannotate_train.transcripts.gff3'))
        else:
            if os.path.isfile(os.path.join(traindir, 'funannotate_train.trinity-GG.fasta')):
                if not args.transcript_evidence:
                    args.transcript_evidence = [os.path.join(
                        traindir, 'funannotate_train.trinity-GG.fasta')]
                    pre_existing.append(
                        '  --transcript_evidence '+os.path.join(traindir, 'funannotate_train.trinity-GG.fasta'))
                else:  # maybe passed a different one? then append to the list
                    if not os.path.join(traindir, 'funannotate_train.trinity-GG.fasta') in args.transcript_evidence:
                        args.transcript_evidence.append(os.path.join(
                            traindir, 'funannotate_train.trinity-GG.fasta'))
                        pre_existing.append(
                            '  --transcript_evidence '+' '.join(args.transcript_evidence))
            if os.path.isfile(os.path.join(traindir, 'funannotate_long-reads.fasta')):
                if not args.transcript_evidence:
                    args.transcript_evidence = [os.path.join(
                        traindir, 'funannotate_long-reads.fasta')]
                    pre_existing.append(
                        '  --transcript_evidence '+os.path.join(traindir, 'funannotate_long-reads.fasta'))
                else:  # maybe passed a different one? then append to the list
                    if not os.path.join(traindir, 'funannotate_long-reads.fasta') in args.transcript_evidence:
                        args.transcript_evidence.append(os.path.join(
                            traindir, 'funannotate_long-reads.fasta'))
                        pre_existing.append(
                            '  --transcript_evidence '+' '.join(args.transcript_evidence))

    if len(pre_existing) > 0:
        lib.log.info("Found training files, will re-use these files:\n%s" %
                     '\n'.join(pre_existing))

    # see if organism/species/isolate was passed at command line, build PASA naming scheme
    organism = None
    if args.species:
        organism = args.species
    else:
        organism = os.path.basename(args.input).split('.fa')[0]
    if args.strain:
        organism_name = organism+'_'+args.strain
    elif args.isolate:
        organism_name = organism+'_'+args.isolate
    else:
        organism_name = organism
    organism_name = organism_name.replace(' ', '_')

    # check augustus species now, so that you don't get through script and then find out it is already in DB
    LOCALPARAMETERS = os.path.join(
        args.out, 'predict_misc', 'ab_initio_parameters')
    LOCALAUGUSTUS = os.path.join(LOCALPARAMETERS, 'augustus')
    lib.copyDirectory(os.path.join(FUNDB, 'trained_species', args.busco_seed_species), os.path.join(
        LOCALAUGUSTUS, 'species', args.busco_seed_species), overwrite=True)
    lib.copyDirectory(os.path.join(FUNDB, 'trained_species', 'anidulans'), os.path.join(
        LOCALAUGUSTUS, 'species', 'anidulans'), overwrite=True)
    lib.copyDirectory(os.path.join(AUGUSTUS, 'species', 'generic'), os.path.join(
        LOCALAUGUSTUS, 'species', 'generic'), overwrite=True)
    lib.copyDirectory(os.path.join(AUGUSTUS, 'extrinsic'), os.path.join(
        LOCALAUGUSTUS, 'extrinsic'), overwrite=True)
    lib.copyDirectory(os.path.join(AUGUSTUS, 'model'), os.path.join(
        LOCALAUGUSTUS, 'model'), overwrite=True)
    lib.copyDirectory(os.path.join(AUGUSTUS, 'profile'), os.path.join(
        LOCALAUGUSTUS, 'profile'), overwrite=True)
    if not args.augustus_species:
        aug_species = organism_name.lower()
    else:
        aug_species = args.augustus_species

    # copy the necessary config files to local dir to help/prevent permissions issues
    # --AUGUSTUS_CONFIG_PATH=LOCALAUGUSTUS
    if args.parameters:
        augspeciescheck = True
        lib.log.info(
            'Ab initio training parameters file passed: {:}'.format(args.parameters))
        with open(args.parameters) as infile:
            trainingData = json.load(infile)
    else:
        augspeciescheck = lib.CheckFunannotateSpecies(aug_species, FUNDB)
        if augspeciescheck:
            # load in the trainingData
            with open(os.path.join(FUNDB, 'trained_species', aug_species, 'info.json')) as infile:
                trainingData = json.load(infile)
        else:
            trainingData = {
                'augustus': [{}],
                'genemark': [{}],
                'codingquarry': [{}],
                'snap': [{}],
                'glimmerhmm': [{}],
            }

    if args.rna_bam and args.organism == 'fungus':
        StartWeights['codingquarry'] = 2

    # move files around appropriately
    RunModes = {}
    if 'path' in trainingData['augustus'][0]:
        RunModes['augustus'] = 'pretrained'
        lib.copyDirectory(trainingData['augustus'][0]['path'], os.path.join(
            LOCALAUGUSTUS, 'species', aug_species), overwrite=True)
        for f in os.listdir(os.path.join(LOCALAUGUSTUS, 'species', aug_species)):
            if not f.startswith(aug_species):
                ff = os.path.join(os.path.join(
                    LOCALAUGUSTUS, 'species', aug_species, f))
                if ff.endswith('_exon_probs.pbl'):
                    shutil.copyfile(ff, os.path.join(os.path.join(
                        LOCALAUGUSTUS, 'species', aug_species, aug_species+'_exon_probs.pbl')))
                elif ff.endswith('_igenic_probs.pbl'):
                    shutil.copyfile(ff, os.path.join(os.path.join(
                        LOCALAUGUSTUS, 'species', aug_species, aug_species+'_igenic_probs.pbl')))
                elif ff.endswith('_intron_probs.pbl'):
                    shutil.copyfile(ff, os.path.join(os.path.join(
                        LOCALAUGUSTUS, 'species', aug_species, aug_species+'_intron_probs.pbl')))
                elif ff.endswith('_metapars.cfg'):
                    shutil.copyfile(ff, os.path.join(os.path.join(
                        LOCALAUGUSTUS, 'species', aug_species, aug_species+'_metapars.cfg')))
                elif ff.endswith('_parameters.cfg'):
                    shutil.copyfile(ff, os.path.join(os.path.join(
                        LOCALAUGUSTUS, 'species', aug_species, aug_species+'_parameters.cfg')))
                elif ff.endswith('_weightmatrix.txt'):
                    shutil.copyfile(ff, os.path.join(os.path.join(
                        LOCALAUGUSTUS, 'species', aug_species, aug_species+'_weightmatrix.txt')))
                elif ff.endswith('_metapars.cgp.cfg'):
                    shutil.copyfile(ff, os.path.join(os.path.join(
                        LOCALAUGUSTUS, 'species', aug_species, aug_species+'_metapars.cgp.cfg')))
                elif ff.endswith('_metapars.utr.cfg'):
                    shutil.copyfile(ff, os.path.join(os.path.join(
                        LOCALAUGUSTUS, 'species', aug_species, aug_species+'_metapars.utr.cfg')))
    else:
        if args.pasa_gff:
            RunModes['augustus'] = 'pasa'
            sourceText = 'PASA: {:}'.format(os.path.abspath(args.pasa_gff))
        else:
            RunModes['augustus'] = 'busco'
            # need to check that args.busoco_seed_species
            if not os.path.isdir(os.path.join(LOCALAUGUSTUS, 'species', args.busco_seed_species)):
                lib.log.error('ERROR: --busco_seed_species {} is not valid as it is not in database. Try `funannotate species` command and check spelling.')
                sys.exit(1)
            sourceText = 'BUCSCO {:}'.format(args.busco_db)
        trainingData['augustus'] = [{'version': 'funannotate v{:}'.format(version), 'source': sourceText,
                                     'date': TODAY, 'path': os.path.abspath(os.path.join(LOCALAUGUSTUS, 'species', aug_species))}]
    if genemarkcheck:
        if 'path' in trainingData['genemark'][0]:
            RunModes['genemark'] = 'pretrained'
            shutil.copyfile(trainingData['genemark'][0]['path'], os.path.join(
                LOCALPARAMETERS, aug_species+'.genemark.mod'))
            args.genemark_mod = os.path.join(
                LOCALPARAMETERS, aug_species+'.genemark.mod')
        else:
            RunModes['genemark'] = 'selftraining'
            trainingData['genemark'] = [{'version': 'funannotate v{:}'.format(version), 'source': RunModes['genemark']+' ' + args.genemark_mode,
                                         'date': TODAY, 'path': os.path.abspath(os.path.join(LOCALPARAMETERS, aug_species+'.genemark.mod'))}]
    if 'path' in trainingData['snap'][0]:
        RunModes['snap'] = 'pretrained'
        shutil.copyfile(trainingData['snap'][0]['path'], os.path.join(
            LOCALPARAMETERS, aug_species+'.snap.hmm'))
    else:
        if args.pasa_gff:
            RunModes['snap'] = 'pasa'
            sourceText = 'PASA: {:}'.format(os.path.abspath(args.pasa_gff))
        else:
            RunModes['snap'] = 'busco'
            sourceText = 'BUCSCO {:}'.format(args.busco_db)
        trainingData['snap'] = [{'version': 'funannotate v{:}'.format(version), 'source': sourceText,
                                 'date': TODAY, 'path': os.path.abspath(os.path.join(LOCALPARAMETERS, aug_species+'.snap.hmm'))}]
    if 'path' in trainingData['glimmerhmm'][0]:
        RunModes['glimmerhmm'] = 'pretrained'
        lib.copyDirectory(trainingData['glimmerhmm'][0]['path'], os.path.join(
            LOCALPARAMETERS, 'glimmerhmm'), overwrite=True)
    else:
        if args.pasa_gff:
            RunModes['glimmerhmm'] = 'pasa'
            sourceText = 'PASA: {:}'.format(os.path.abspath(args.pasa_gff))
        else:
            RunModes['glimmerhmm'] = 'busco'
            sourceText = 'BUCSCO {:}'.format(args.busco_db)
        trainingData['glimmerhmm'] = [{'version': 'funannotate v{:}'.format(version), 'source': sourceText,
                                       'date': TODAY, 'path': os.path.abspath(os.path.join(LOCALPARAMETERS, 'glimmerhmm'))}]
    if StartWeights['codingquarry'] > 0:
        if 'path' in trainingData['codingquarry'][0] and 'QUARRY_PATH' in os.environ:
            RunModes['codingquarry'] = 'pretrained'
            lib.copyDirectory(os.environ['QUARRY_PATH'], os.path.join(
                args.out, 'predict_misc', 'CodingQuarry', 'QuarryFiles'), overwrite=True)
            lib.copyDirectory(trainingData['codingquarry'][0]['path'], os.path.join(
                args.out, 'predict_misc', 'CodingQuarry', 'QuarryFiles', 'species', aug_species), overwrite=True)
        else:
            if args.rna_bam and 'QUARRY_PATH' in os.environ:
                lib.copyDirectory(os.environ['QUARRY_PATH'], os.path.join(
                    args.out, 'predict_misc', 'CodingQuarry', 'QuarryFiles'), overwrite=True)
                RunModes['codingquarry'] = 'rna-bam'
                sourceText = 'BAM: {:}'.format(os.path.abspath(args.rna_bam))
                trainingData['codingquarry'] = [{'version': 'funannotate v{:}'.format(version), 'source': sourceText,
                                                 'date': TODAY, 'path': os.path.abspath(os.path.join(LOCALPARAMETERS, 'codingquarry'))}]
    elif args.rna_bam and 'QUARRY_PATH' in os.environ:
        lib.log.info('Skipping CodingQuarry as --organism=other. Pass a weight larger than 0 to run CQ, ie --weights codingquarry:1')
    elif not args.rna_bam and 'QUARRY_PATH' in os.environ:
        lib.log.info('Skipping CodingQuarry as no --rna_bam passed')
    else:
        lib.log.info('Skipping CodingQuarry as $QUARRY_PATH not found as ENV')

    # let user know what will be run and from what source
    lib.log.debug(RunModes)
    RunBusco = False
    lib.log.info(
        'Parsed training data, run ab-initio gene predictors as follows:')
    AbInitio = [['Program', 'Training-Method']]
    for k, v in natsorted(list(RunModes.items())):
        AbInitio.append([k, v])
        if 'busco' == v:
            RunBusco = True
    lib.print_table(AbInitio)
    if 'QUARRY_PATH' in os.environ and not 'codingquarry' in RunModes and StartWeights['codingquarry'] > 0:
        lib.log.info(
            'CodingQuarry will be skipped --> --rna_bam required for training')
        StartWeights['codingquarry'] = 0

    # check augustus functionality
    augustus_version, augustus_functional = lib.checkAugustusFunc()
    system_os = lib.systemOS()
    if not augustus_functional and RunBusco:
        lib.log.error(
            'ERROR: augustus --proteinprofile test failed, likely a compilation error. This is required to run BUSCO, exiting.')
        if 'MacOSX' in system_os:
            lib.log.error(
                'OS={:}, try to install augustus v3.2.1 from https://github.com/nextgenusfs/augustus or from HomeBrew'.format(system_os))
        sys.exit(1)
    # check bam2hints, which often also not compiled correctly, but only need if passing rna_bam
    if args.rna_bam:
        bam2hints_functional = False
        for line in lib.execute([BAM2HINTS, '-h']):
            if line.startswith('bam2hints --'):
                bam2hints_functional = True
        if not bam2hints_functional:
            lib.log.error(
                "ERROR: {:} is not installed properly check compilation".format(BAM2HINTS))
            sys.exit(1)

    # check input files to make sure they are not empty, first check if multiple files passed to transcript/protein evidence
    input_checks = [args.input, args.genemark_mod,
                    args.exonerate_proteins, args.pasa_gff, args.rna_bam]
    if not args.protein_evidence:
        args.protein_evidence = [os.path.join(FUNDB, 'uniprot_sprot.fasta')]
    input_checks = input_checks + args.protein_evidence
    if args.transcript_evidence:  # if transcripts passed, otherwise ignore
        input_checks = input_checks + args.transcript_evidence
    if args.other_gff:
        input_checks = input_checks + args.other_gff
    # now check the inputs
    for i in input_checks:
        if i:
            if ':' in i:
                i = i.split(':')[0]
            lib.checkinputs(i)

    # convert PASA GFF and/or GFF pass-through
    # convert PASA to have 'pasa' in second column to make sure weights work with EVM
    PASA_GFF = os.path.join(args.out, 'predict_misc', 'pasa_predictions.gff3')
    if args.pasa_gff:
        if ':' in args.pasa_gff:
            args.pasa_gff, PASA_weight = args.pasa_gff.split(':')
            StartWeights['pasa'] = int(PASA_weight)
        lib.renameGFF(os.path.abspath(args.pasa_gff), 'pasa', PASA_GFF)
        # validate it will work with EVM
        if not lib.evmGFFvalidate(PASA_GFF, EVM, lib.log):
            lib.log.error(
                "ERROR: %s is not a properly formatted PASA GFF file, please consult EvidenceModeler docs" % args.pasa_gff)
            sys.exit(1)

    # parse and convert other GFF files for pass through to EVM
    OTHER_GFFs = []
    other_weights = []
    other_files = []
    if args.other_gff:
        if any(':' in s for s in args.other_gff):
            for x in args.other_gff:
                if ':' in x:
                    other_weights.append(x.split(':')[-1])
                    other_files.append(x.split(':')[0])
                else:
                    other_weights.append('1')
                    other_files.append(x)
        else:
            other_weights = ['1', ]*len(args.other_gff)
            other_files = args.other_gff

    if len(other_files) > 0:
        for i, file in enumerate(other_files):
            featurename = 'other_pred'+str(i+1)
            lib.log.info(
                'Parsing GFF pass-through: {:} --> setting source to {:}'.format(file, featurename))
            outputGFF = os.path.join(
                args.out, 'predict_misc', 'other'+str(i+1)+'_predictions.gff3')
            lib.renameGFF(os.path.abspath(file), featurename, outputGFF)
            # validate output with EVM
            if not lib.evmGFFvalidate(outputGFF, EVM, lib.log):
                lib.log.error(
                    "ERROR: %s is not a properly formatted GFF file, please consult EvidenceModeler docs" % args.other_gff)
                sys.exit(1)
            OTHER_GFFs.append(outputGFF)
            if not featurename in StartWeights:
                StartWeights[featurename] = other_weights[i]
    lib.log.debug(StartWeights)

    # setup the genome fasta file, need either args.input or need to have args.masked_genome + args.repeatmasker_gff3
    # declare output location
    MaskGenome = os.path.join(args.out, 'predict_misc', 'genome.softmasked.fa')
    RepeatMasker = os.path.join(args.out, 'predict_misc', 'repeatmasker.bed')
    AssemblyGaps = os.path.join(args.out, 'predict_misc', 'assembly-gaps.bed')
    Scaffoldsort = os.path.join(
        args.out, 'predict_misc', 'scaffold.sort.order.txt')
    Renamingsort = os.path.join(
        args.out, 'predict_misc', 'scaffold.sort.rename.txt')
    # check inputs
    if args.input:
        # check fasta header length
        header_test = lib.checkFastaHeaders(args.input, args.header_length)
        if not header_test[0]:
            lib.log.error(
                "Fasta headers on your input have more characters than the max (%i), reformat headers to continue." % args.header_length)
            lib.log.error("First 5 header names:\n%s" %
                          '\n'.join(header_test[1][:5]))
            sys.exit(1)
        else:
            with open(Scaffoldsort, 'w') as contigsout:
                sortedHeaders = natsorted(header_test[1])
                contigsout.write('%s' % '\n'.join(sortedHeaders))
            with open(Renamingsort, 'w') as renameout:
                counter = 0
                with open(Scaffoldsort, 'r') as contigsin:
                    for line in contigsin:
                        counter += 1
                        line = line.replace('\n', '')
                        renameout.write('%s\t%i\n' % (line, counter))

        # if BAM file passed, check if headers are same as input
        if args.rna_bam:
            if not lib.BamHeaderTest(args.input, args.rna_bam):
                lib.log.error(
                    "Fasta headers in BAM file do not match genome, exiting.")
                sys.exit(1)
        # check that the genome is soft-masked
        lib.log.info(
            'Loading genome assembly and parsing soft-masked repetitive sequences')
        ContigSizes, GenomeLength, maskedSize, percentMask = lib.checkMasklowMem(
            args.input, RepeatMasker, AssemblyGaps, args.cpus)
        if maskedSize == 0 and not args.force:
            lib.log.error(
                'Error: Genome is not repeat-masked, to ignore use --force. Or soft-mask using `funannotate mask` command or suitable external program.')
            sys.exit(1)
        else:
            lib.log.info('Genome loaded: {:,} scaffolds; {:,} bp; {:.2%} repeats masked'.format(
                len(ContigSizes), GenomeLength, percentMask))
        # just copy the input fasta to the misc folder and move on.
        shutil.copyfile(args.input, MaskGenome)
    else:
        lib.log.error('Error: Please provide a genome file, -i or --input')
        sys.exit(1)

    # setup augustus parallel command
    AUGUSTUS_PARALELL = os.path.join(
        parentdir, 'aux_scripts', 'augustus_parallel.py')

    # EVM command line scripts
    Converter = os.path.join(EVM, 'EvmUtils', 'misc',
                             'augustus_GFF3_to_EVM_GFF3.pl')
    Converter2 = os.path.join(EVM, 'EvmUtils', 'misc',
                              'augustus_GTF_to_EVM_GFF3.pl')
    EVM2proteins = os.path.join(EVM, 'EvmUtils', 'gff3_file_to_proteins.pl')

    # make sure absolute path
    RepeatMasker = os.path.abspath(RepeatMasker)
    MaskGenome = os.path.abspath(MaskGenome)

    # final output for augustus hints, declare ahead of time for checking portion of script
    hintsE = os.path.join(args.out, 'predict_misc', 'hints.E.gff')
    hintsP = os.path.join(args.out, 'predict_misc', 'hints.P.gff')
    hintsBAM = os.path.join(args.out, 'predict_misc', 'hints.BAM.gff')
    hints_all = os.path.join(args.out, 'predict_misc', 'hints.ALL.gff')
    hintsM = os.path.join(args.out, 'predict_misc', 'hints.M.gff')

    # check longest 10 contigs
    longest10 = natsorted(list(ContigSizes.values()), reverse=True)[:10]

    # check for previous files and setup output files
    Predictions = os.path.join(
        args.out, 'predict_misc', 'gene_predictions.gff3')
    Exonerate = os.path.join(args.out, 'predict_misc',
                             'protein_alignments.gff3')
    Transcripts = os.path.join(
        args.out, 'predict_misc', 'transcript_alignments.gff3')
    Weights = os.path.join(args.out, 'predict_misc', 'weights.evm.txt')
    EVM_out = os.path.join(args.out, 'predict_misc', 'evm.round1.gff3')
    EVMWeights = {}  # this will store the ones that are actually used

    # if maker_gff passed, use that info and move on, if pasa present than run EVM.
    if args.maker_gff:
        lib.log.info("Parsing Maker2 GFF for use in EVidence Modeler")
        lib.maker2evm(args.maker_gff, os.path.join(args.out, 'predict_misc'))
        # append PASA data if exists
        if args.pasa_gff:
            with open(Predictions, 'a') as output:
                with open(PASA_GFF) as input:
                    output.write(input.read())
        if OTHER_GFFs:
            for y in OTHER_GFFs:
                with open(Predictions, 'a') as output:
                    with open(y) as input:
                        output.write(input.read())
        # setup weights file for EVM
        with open(Weights, 'w') as output:
            genesources = []
            with open(Predictions, 'r') as preds:
                for line in preds:
                    if line.startswith('\n'):
                        continue
                    source = line.split('\t')[1]
                    if not source in genesources:
                        genesources.append(source)
            if not genesources:
                lib.log.error(
                    "Maker2 GFF not parsed correctly, no gene models found, exiting.")
                sys.exit(1)
            for i in genesources:
                if i == 'maker':
                    output.write("ABINITIO_PREDICTION\t{:}\t1\n".format(i))
                    if not 'maker' in EVMWeights:
                        EVMWeights['MAKER'] = '1'
                elif i == 'pasa':
                    if 'pasa' in StartWeights:
                        output.write("OTHER_PREDICTION\t{:}\t{:}\n".format(
                            i, StartWeights.get('pasa')))
                    else:
                        output.write(
                            "OTHER_PREDICTION\t{:}\t{:}\n".format(i, 6))
                        EVMWeights['pasa'] = '6'
                elif i.startswith('other_pred'):
                    output.write("OTHER_PREDICTION\t{:}\t{:}\n".format(
                        i, StartWeights.get(i)))
                    if not i in EVMWeights:
                        EVMWeights[i] = str(StartWeights.get(i))
                else:
                    output.write("OTHER_PREDICTION\t{:}\t1\n".format(i))
                    if not i in EVMWeights:
                        EVMWeights[i] = '1'
            tr_sources = []
            with open(Transcripts, 'r') as trns:
                for line in trns:
                    source = line.split('\t')[1]
                    if source not in tr_sources:
                        tr_sources.append(source)
            for i in tr_sources:
                output.write("TRANSCRIPT\t{:}\t{:}\n".format(
                    i, StartWeights.get('transcripts')))
                EVMWeights['transcripts'] = str(
                    StartWeights.get('transcripts'))
            output.write("PROTEIN\tprotein2genome\t{:}\n".format(
                StartWeights.get('proteins')))
            EVMWeights['proteins'] = str(StartWeights.get('proteins'))
        Exonerate = os.path.abspath(Exonerate)
        Transcripts = os.path.abspath(Transcripts)
    else:
        # no maker_gff, so let funannotate handle gene prediction
        # check for transcript evidence/format as needed
        trans_out = os.path.join(
            args.out, 'predict_misc', 'transcript_alignments.gff3')
        trans_temp = os.path.join(
            args.out, 'predict_misc', 'transcripts.combined.fa')
        minimapGFF3 = os.path.join(
            args.out, 'predict_misc', 'transcript_minimap2.gff3')
        gmapGFF3 = os.path.join(
            args.out, 'predict_misc', 'transcript_gmap.gff3')
        blat_out = os.path.join(args.out, 'predict_misc', 'blat.psl')
        blat_filt = os.path.join(args.out, 'predict_misc', 'blat.filt.psl')
        blat_sort1 = os.path.join(
            args.out, 'predict_misc', 'blat.sort.tmp.psl')
        blat_sort2 = os.path.join(args.out, 'predict_misc', 'blat.sort.psl')
        maxINT = '-maxIntron='+str(args.max_intronlen)
        b2h_input = '--in='+blat_sort2
        b2h_output = '--out='+hintsE
        FinalTrainingModels = os.path.join(
            args.out, 'predict_misc', 'final_training_models.gff3')
        if args.transcript_alignments:
            lib.harmonize_transcripts(
                MaskGenome, args.transcript_alignments, trans_out,
                hintsM, evidence=args.transcript_evidence,
                tmpdir=os.path.join(args.out, 'predict_misc'), cpus=args.cpus,
                maxintron=args.max_intronlen)
        if not lib.checkannotations(trans_out):
            # combine transcript evidence into a single file
            if args.transcript_evidence:
                if os.path.isfile(trans_temp):
                    lib.SafeRemove(trans_temp)
                with open(trans_temp, 'w') as output:
                    for f in args.transcript_evidence:
                        with open(f) as input:
                            output.write(input.read())
                if 'minimap2' in args.aligners:
                    minimapBAM = os.path.join(args.out, 'predict_misc',
                                              'transcripts.minimap2.bam')
                    if not lib.checkannotations(minimapGFF3) or not lib.checkannotations(hintsM):
                        lib.log.info("Aligning transcript evidence to genome with minimap2")
                        lib.minimap2Align(trans_temp, MaskGenome, args.cpus,
                                          args.max_intronlen, minimapBAM)
                        minimapCount = lib.bam2ExonsHints(minimapBAM,
                                                          minimapGFF3, hintsM)
                        lib.log.info(
                            "Found {:,} alignments, wrote GFF3 and Augustus hints to file".format(minimapCount))
                    else:
                        lib.log.info('Existing minimap2 alignments found: {:} and {:}'.format(
                            minimapGFF3, hintsM))
                if 'gmap' in args.aligners:
                    # run Gmap of transcripts to genome
                    if not lib.checkannotations(gmapGFF3):
                        lib.log.info(
                            "Aligning transcript evidence to genome with GMAP")
                        lib.runGMAP(trans_temp, MaskGenome, args.cpus,
                                    args.max_intronlen,
                                    os.path.join(args.out, 'predict_misc'),
                                    gmapGFF3)
                        gmapCount = lib.countGMAPtranscripts(gmapGFF3)
                        lib.log.info("Found {:,} alignments, wrote GFF3 to file".format(gmapCount))
                    else:
                        lib.log.info(
                            'Existing gmap alignments found: {:}'.format(gmapGFF3))
                if 'blat' in args.aligners:
                    if not lib.checkannotations(hintsE):
                        # now run BLAT for Augustus hints
                        lib.log.info(
                            "Aligning transcript evidence to genome with BLAT")
                        cmd = ['blat', '-noHead', '-minIdentity=80',
                               maxINT, MaskGenome, trans_temp, blat_out]
                        lib.runSubprocess(cmd, '.', lib.log)
                        cmd = ['pslCDnaFilter', '-minId=0.9', '-localNearBest=0.005',
                               '-ignoreNs', '-bestOverlap', blat_out, blat_filt]
                        lib.runSubprocess(cmd, '.', lib.log)
                        cmd = ['sort', '-n', '-k', '16,16', blat_filt]
                        lib.runSubprocess2(cmd, '.', lib.log, blat_sort1)
                        cmd = ['sort', '-s', '-k', '14,14', blat_sort1]
                        lib.runSubprocess2(cmd, '.', lib.log, blat_sort2)
                        # run blat2hints
                        if lib.which('blat2hints.pl'):
                            blat2hints = 'blat2hints.pl'
                        else:
                            blat2hints = os.path.join(
                                AUGUSTUS_BASE, 'scripts', 'blat2hints.pl')
                        cmd = [blat2hints, b2h_input, b2h_output,
                               '--minintronlen=20', '--trunkSS']
                        lib.runSubprocess(cmd, '.', lib.log)
                        total = lib.line_count(blat_sort2)
                        lib.log.info('{0:,}'.format(total) +
                                     ' filtered BLAT alignments')
                    else:
                        lib.log.info(
                            'Existing blat hintsfile found {:}'.format(hintsE))

                # combine transcripts for EVM (need to process GMAP ones here)
                if lib.checkannotations(minimapGFF3) and lib.checkannotations(gmapGFF3):
                    # write function to rename/gmap and combine with minimap data
                    lib.combineTranscripts(minimapGFF3, gmapGFF3, trans_out)
                elif lib.checkannotations(minimapGFF3):
                    shutil.copyfile(minimapGFF3, trans_out)
                elif lib.checkannotations(gmapGFF3):
                    lib.combineTranscripts(False, gmapGFF3, trans_out)
                Transcripts = os.path.abspath(trans_out)
            else:
                Transcripts = False
        else:
            if not args.transcript_alignments:
                lib.log.info('Existing transcript alignments found: {:}'.format(trans_out))
            Transcripts = os.path.abspath(trans_out)
        # check if BAM file passed, if so run bam2hints
        if args.rna_bam:
            if not lib.checkannotations(hintsBAM):
                lib.log.info(
                    "Extracting hints from RNA-seq BAM file using bam2hints")
                bamhintstmp = os.path.join(
                    args.out, 'predict_misc', 'bam_hints.tmp')
                cmd = [BAM2HINTS, '--intronsonly', '--in',
                       args.rna_bam, '--out', bamhintstmp]
                lib.runSubprocess(cmd, '.', lib.log)
                # sort the hints
                bamhintssorted = os.path.join(
                    args.out, 'predict_misc', 'bam_hints.sorted.tmp')
                lib.sortHints(bamhintstmp, bamhintssorted)
                # join hints
                bamjoinedhints = os.path.join(
                    args.out, 'predict_misc', 'bam_hints.joined.tmp')
                cmd = [JOINHINTS]
                lib.runSubprocess5(cmd, '.', lib.log,
                                   bamhintssorted, bamjoinedhints)
                # filter intron hints
                cmd = [os.path.join(
                    parentdir, 'aux_scripts', 'filterIntronsFindStrand.pl'), MaskGenome, bamjoinedhints, '--score']
                lib.runSubprocess2(cmd, '.', lib.log, hintsBAM)
            else:
                lib.log.info(
                    "Existing RNA-seq BAM hints found: {:}".format(hintsBAM))

        # check for protein evidence/format as needed
        Exonerate = os.path.join(
            args.out, 'predict_misc', 'protein_alignments.gff3')
        prot_temp = os.path.join(
            args.out, 'predict_misc', 'proteins.combined.fa')
        P2G = os.path.join(parentdir, 'aux_scripts', 'funannotate-p2g.py')
        # this is alignments variable name is confusing for historical reasons...
        if not args.exonerate_proteins:
            if args.protein_evidence:
                if lib.checkannotations(prot_temp):
                    lib.SafeRemove(prot_temp)
                # clean up headers, etc
                lib.cleanProteins(args.protein_evidence, prot_temp)
                # run funannotate-p2g to map to genome
                p2g_cmd = [sys.executable, P2G, '-p', prot_temp, '-g', MaskGenome,
                           '-o', Exonerate, '--maxintron', str(args.max_intronlen),
                           '--cpus', str(args.cpus),
                           '--exonerate_pident', str(args.p2g_pident),
                           '--ploidy', str(args.ploidy),
                           '-f', 'diamond',
                           '--tblastn_out', os.path.join(args.out, 'predict_misc', 'p2g.diamond.out'),
                           '--logfile', os.path.join(args.out, 'logfiles', 'funannotate-p2g.log')]
                if args.p2g_diamond_db:
                    p2g_cmd += ['-d', args.p2g_diamond_db]
                # check if protein evidence is same as old evidence
                if not lib.checkannotations(Exonerate):
                    # lib.log.info("Mapping proteins to genome using Diamond blastx/Exonerate")
                    subprocess.call(p2g_cmd)
                else:
                    lib.log.info(
                        "Existing protein alignments found: {:}".format(Exonerate))
                Exonerate = os.path.abspath(Exonerate)
            else:
                Exonerate = False
        else:
            lib.log.info("Loading protein alignments {:}".format(
                args.exonerate_proteins))
            shutil.copyfile(args.exonerate_proteins, Exonerate)
            Exonerate = os.path.abspath(Exonerate)

        # generate Augustus hints file from protein_alignments
        if Exonerate:
            lib.exonerate2hints(Exonerate, hintsP)

        # combine hints for Augustus
        allhintstmp = os.path.join(args.out, 'predict_misc', 'hints.all.tmp')
        if lib.checkannotations(hintsP) or lib.checkannotations(hintsE) or lib.checkannotations(hintsBAM) or lib.checkannotations(hintsM):
            if lib.checkannotations(allhintstmp):
                os.remove(allhintstmp)
            with open(allhintstmp, 'a') as out:
                if lib.checkannotations(hintsP):
                    with open(hintsP) as input:
                        out.write(input.read())
                if lib.checkannotations(hintsE):
                    with open(hintsE) as input2:
                        out.write(input2.read())
                if lib.checkannotations(hintsBAM):
                    with open(hintsBAM) as input3:
                        out.write(input3.read())
                if lib.checkannotations(hintsM):
                    with open(hintsM) as input4:
                        out.write(input4.read())
        # now sort hints file, and join multiple hints_all
        allhintstmp_sort = os.path.join(
            args.out, 'predict_misc', 'hints.all.sort.tmp')
        lib.sortHints(allhintstmp, allhintstmp_sort)
        cmd = [JOINHINTS]
        lib.runSubprocess5(cmd, '.', lib.log, allhintstmp_sort, hints_all)

        Augustus, GeneMark = (None,)*2

        # Walk thru data available and determine best approach.
        if args.genemark_gtf:
            # convert the predictors to EVM format and merge
            # convert GeneMark
            GeneMarkGFF3 = os.path.join(
                args.out, 'predict_misc', 'genemark.gff')
            cmd = [GeneMark2GFF, args.genemark_gtf]
            lib.runSubprocess2(cmd, '.', lib.log, GeneMarkGFF3)
            GeneMarkTemp = os.path.join(
                args.out, 'predict_misc', 'genemark.temp.gff')
            cmd = ['perl', Converter, GeneMarkGFF3]
            lib.runSubprocess2(cmd, '.', lib.log, GeneMarkTemp)
            GeneMark = os.path.join(
                args.out, 'predict_misc', 'genemark.evm.gff3')
            with open(GeneMark, 'w') as output:
                with open(GeneMarkTemp, 'r') as input:
                    lines = input.read().replace("Augustus", "GeneMark")
                    output.write(lines)

        ##############
        #  GeneMark  #
        ##############
        if not GeneMark and 'genemark' in RunModes and StartWeights['genemark'] > 0:
            GeneMarkGFF3 = os.path.join(
                args.out, 'predict_misc', 'genemark.gff')
            # count contigs
            num_contigs = lib.countfasta(MaskGenome)
            if longest10[0] < 50000:
                lib.log.error("GeneMark-ES may fail because this assembly appears to be highly fragmented:\n\
-------------------------------------------------------\n\
The longest %s scaffolds are: %s.\n\
If you can run GeneMark outside funannotate you can add with --genemark_gtf option.\n\
-------------------------------------------------------" % (len(longest10), ', '.join([str(x) for x in longest10])))
            # now run GeneMark, check for number of contigs and ini
            if num_contigs < 2 and not args.genemark_mod:
                lib.log.error(
                    "GeneMark-ES cannot run with only a single contig, you must provide --ini_mod file to run GeneMark")
            elif num_contigs < 2 and args.genemark_mod:
                with open(MaskGenome, 'r') as genome:
                    for line in genome:
                        if line.startswith('>'):
                            header = line.replace('>', '')
                            header = header.replace('\n', '')
                GeneMark = os.path.join(
                    args.out, 'predict_misc', 'genemark.evm.gff3')
                GeneMarkTemp = os.path.join(
                    args.out, 'predict_misc', 'genemark.temp.gff')
                if not os.path.isfile(GeneMarkGFF3):
                    lib.log.info("Running GeneMark on single-contig assembly")
                    cmd = ['gmhmme3', '-m', args.genemark_mod, '-o',
                           GeneMarkGFF3, '-f', 'gff3', MaskGenome]
                    lib.runSubprocess(cmd, '.', lib.log)
                # now open output and reformat
                # lib.log.info("Converting GeneMark GTF file to GFF3")
                with open(GeneMarkTemp, 'w') as geneout:
                    with open(GeneMarkGFF3, 'r') as genein:
                        for line in genein:
                            if not line.startswith('#'):
                                if not '\tIntron\t' in line:
                                    newline = line.replace('seq', header)
                                    newline = newline.replace('.hmm3', '')
                                    geneout.write(newline)
                GeneMarkTemp2 = os.path.join(
                    args.out, 'predict_misc', 'genemark.temp2.gff')
                cmd = ['perl', Converter, GeneMarkTemp]
                lib.runSubprocess2(cmd, '.', lib.log, GeneMarkTemp2)
                with open(GeneMark, 'w') as output:
                    with open(GeneMarkTemp2, 'r') as input:
                        lines = input.read().replace("Augustus", "GeneMark")
                        output.write(lines)
            else:
                if not lib.checkannotations(GeneMarkGFF3):
                    if args.genemark_mode == 'ES':
                        lib.RunGeneMarkES(GENEMARKCMD, MaskGenome, args.genemark_mod, args.max_intronlen,
                                          args.soft_mask, args.cpus, os.path.join(args.out, 'predict_misc'), GeneMarkGFF3, args.organism)
                    else:
                        lib.RunGeneMarkET(GENEMARKCMD, MaskGenome, args.genemark_mod, hints_all, args.max_intronlen,
                                          args.soft_mask, args.cpus, os.path.join(args.out, 'predict_misc'), GeneMarkGFF3, args.organism)
                else:
                    lib.log.info(
                        "Existing GeneMark annotation found: {:}".format(GeneMarkGFF3))
                if lib.checkannotations(GeneMarkGFF3):
                    GeneMarkTemp = os.path.join(
                        args.out, 'predict_misc', 'genemark.temp.gff')
                    cmd = ['perl', Converter, GeneMarkGFF3]
                    lib.runSubprocess2(cmd, '.', lib.log, GeneMarkTemp)
                    GeneMark = os.path.join(
                        args.out, 'predict_misc', 'genemark.evm.gff3')
                    with open(GeneMark, 'w') as output:
                        with open(GeneMarkTemp, 'r') as input:
                            lines = input.read().replace("Augustus", "GeneMark")
                            output.write(lines)
            # GeneMark has occasionally failed internally resulting in incomplete output, check that contig names are okay
            Contigsmissing = []
            if GeneMark:
                os.rename(GeneMark, GeneMark+'.bak')
                with open(GeneMark, 'w') as output:
                    with open(GeneMark+'.bak', 'r') as input:
                        for line in input:
                            if line.startswith('#') or line.startswith('\n'):
                                output.write(line)
                            else:
                                contig = line.split('\t')[0]
                                if not contig in ContigSizes:
                                    Contigsmissing.append(contig)
                                else:
                                    output.write(line)
                Contigsmissing = set(Contigsmissing)
                if len(Contigsmissing) > 0:
                    lib.log.error(
                        "Warning: GeneMark might have failed on at least one contig, double checking results")
                    fileList = []
                    genemark_folder = os.path.join(
                        args.out, 'predict_misc', 'genemark', 'output', 'gmhmm')
                    for file in os.listdir(genemark_folder):
                        if file.endswith('.out'):
                            fileList.append(os.path.join(
                                genemark_folder, file))
                    genemarkGTFtmp = os.path.join(
                        args.out, 'predict_misc', 'genemark', 'genemark.gtf.tmp')
                    genemarkGTF = os.path.join(
                        args.out, 'predict_misc', 'genemark', 'genemark.gtf')
                    lib.SafeRemove(genemarkGTFtmp)
                    lib.SafeRemove(genemarkGTF)
                    for x in fileList:
                        cmd = [os.path.join(GENEMARK_PATH, 'hmm_to_gtf.pl'), '--in',
                               x, '--app', '--out', genemarkGTFtmp, '--min', '300']
                        subprocess.call(cmd)
                    cmd = [os.path.join(GENEMARK_PATH, 'reformat_gff.pl'), '--out', genemarkGTF, '--trace', os.path.join(
                        args.out, 'predict_misc', 'genemark', 'info', 'dna.trace'), '--in', genemarkGTFtmp, '--back']
                    subprocess.call(cmd)
                    # lib.log.info("Converting GeneMark GTF file to GFF3")
                    with open(GeneMarkGFF3, 'w') as out:
                        subprocess.call(
                            [GeneMark2GFF, genemarkGTF], stdout=out)
                    GeneMarkTemp = os.path.join(
                        args.out, 'predict_misc', 'genemark.temp.gff')
                    cmd = ['perl', Converter, GeneMarkGFF3]
                    lib.runSubprocess2(cmd, '.', lib.log, GeneMarkTemp)
                    GeneMark = os.path.join(
                        args.out, 'predict_misc', 'genemark.evm.gff3')
                    with open(GeneMark, 'w') as output:
                        with open(GeneMarkTemp, 'r') as input:
                            lines = input.read().replace("Augustus", "GeneMark")
                            output.write(lines)
                lib.log.info('{:,} predictions from GeneMark'.format(
                    lib.countGFFgenes(GeneMark)))
                if os.path.isfile(os.path.join(args.out, 'predict_misc', 'gmhmm.mod')):
                    shutil.copyfile(os.path.join(args.out, 'predict_misc', 'gmhmm.mod'), os.path.join(
                        LOCALPARAMETERS, aug_species+'.genemark.mod'))
                else:
                    lib.log.debug(
                        'Genemark mod file not found, removing genemark from training parameters')
                    trainingData['genemark'] = [{}]
        # GeneMark can fail if you try to pass a single contig, check file length
        if StartWeights['genemark'] > 0:
            if genemarkcheck:
                if GeneMark:
                    GM_check = lib.line_count(GeneMark)
                    if GM_check < 3:
                        lib.log.error(
                            "GeneMark predictions failed. If you can run GeneMark outside of funannotate, then pass the results to --genemark_gtf.")
                else:
                    lib.log.error(
                        "GeneMark predictions failed. If you can run GeneMark outside of funannotate, then pass the results to --genemark_gtf.")

        ##############
        #   BUSCO    #
        ##############
        if RunBusco:
            busco_final = os.path.join(
                args.out, 'predict_misc', 'busco.final.gff3')
            busco_log = os.path.join(args.out, 'logfiles', 'busco.log')
            if not lib.checkannotations(busco_final):
                if (sys.version_info > (3, 0)):
                    BUSCO = os.path.join(parentdir,
                                         'aux_scripts', 'funannotate-BUSCO2.py')
                else:
                    BUSCO = os.path.join(parentdir,
                                         'aux_scripts', 'funannotate-BUSCO2-py2.py')
                BUSCO_FUNGI = os.path.join(FUNDB, args.busco_db)
                busco_location = os.path.join(
                    args.out, 'predict_misc', 'busco')
                busco_fulltable = os.path.join(
                    busco_location, 'run_'+aug_species, 'full_table_'+aug_species+'.tsv')
                if lib.CheckAugustusSpecies(args.busco_seed_species):
                    busco_seed = args.busco_seed_species
                else:
                    busco_seed = 'anidulans'
                runbuscocheck = True
                # check if complete run
                if lib.checkannotations(busco_fulltable):
                    lib.log.info(
                        "BUSCO has already been run, using existing data")
                    runbuscocheck = False
                else:
                    if os.path.isdir(busco_location):
                        shutil.rmtree(busco_location)
                if runbuscocheck:
                    lib.log.info(
                        "Running BUSCO to find conserved gene models for training ab-initio predictors")
                    tblastn_version = lib.vers_tblastn()
                    if tblastn_version > '2.2.31':
                        lib.log.info(
                            "Multi-threading in tblastn v{:} is unstable, running in single threaded mode for BUSCO".format(tblastn_version))
                    if not os.path.isdir(busco_location):
                        os.makedirs(busco_location)
                    else:
                        shutil.rmtree(busco_location)  # delete if it is there
                        os.makedirs(busco_location)  # create fresh folder

                    busco_cmd = [sys.executable, BUSCO, '-i', MaskGenome, '-m', 'genome', '--lineage', BUSCO_FUNGI,
                                 '-o', aug_species, '-c', str(args.cpus), '--species', busco_seed, '-f',
                                 '--local_augustus', os.path.abspath(LOCALAUGUSTUS)]
                    lib.log.debug(' '.join(busco_cmd))

                    with open(busco_log, 'w') as logfile:
                        subprocess.call(busco_cmd, cwd=busco_location, stdout=logfile, stderr=logfile)

                    # check if BUSCO found models for training, if not error out and exit.
                    if not lib.checkannotations(busco_fulltable):
                        lib.log.error(
                            "BUSCO training of Augusus failed, check busco logs, exiting")
                        sys.exit(1)

                # open output and pull locations to make bed file
                busco_bed = os.path.join(
                    args.out, 'predict_misc', 'buscos.bed')
                busco_complete = lib.parseBUSCO2genome(
                    busco_fulltable, args.ploidy, ContigSizes, busco_bed)

                # proper training files exist, now run EVM on busco models to get high quality predictions.
                lib.log.info('{:,} valid BUSCO predictions found, validating protein sequences'.format(
                    len(busco_complete)))

                # now get BUSCO GFF models
                busco_augustus_tmp = os.path.join(
                    args.out, 'predict_misc', 'busco_augustus.tmp')
                with open(busco_augustus_tmp, 'w') as output:
                    for i in busco_complete:
                        file = os.path.join(
                            busco_location, 'run_'+aug_species, 'augustus_output', 'gffs', i+'.gff')
                        subprocess.call(['perl', Converter2, file],
                                        stderr=FNULL, stdout=output)
                # finally rename models so they are not redundant
                busco_augustus = os.path.join(
                    args.out, 'predict_misc', 'busco_augustus.gff3')
                busco_proteins = os.path.join(args.out, 'predict_misc', 'busco_augustus.proteins.fasta')
                lib.fix_busco_naming(
                    busco_fulltable, MaskGenome, busco_augustus_tmp,
                    busco_augustus, ploidy=args.ploidy, proteins=busco_proteins)
                # double check protein models with busco proteome
                buscoProtDir = os.path.join(args.out, 'predict_misc', 'busco_proteins')
                if not os.path.isdir(buscoProtDir):
                    os.makedirs(buscoProtDir)
                with open(busco_log, 'a') as logfile:
                    subprocess.call([sys.executable, BUSCO,
                                     '-i', os.path.abspath(busco_proteins),
                                     '-m', 'proteins',
                                     '--lineage', BUSCO_FUNGI,
                                     '-o', aug_species,
                                     '--cpu', str(args.cpus),
                                     '--species', busco_seed, '-f',
                                     '--local_augustus', os.path.abspath(LOCALAUGUSTUS)],
                                    cwd=buscoProtDir,
                                    stdout=logfile,
                                    stderr=logfile)
                # rename models
                buscoProtOutput = os.path.join(buscoProtDir, 'run_'+aug_species,
                                                  'full_table_'+aug_species+'.tsv')
                buscoProtComplete = lib.getCompleteBuscos(buscoProtOutput,
                                                          ploidy=args.ploidy)
                lib.filterGFF3(buscoProtComplete, MaskGenome, busco_augustus,
                               busco_final)
                total = lib.countGFFgenes(busco_final)
                lib.log.info('{:,} BUSCO predictions validated'.format(total))
            else:
                lib.log.info("Existing BUSCO results found: {:} containing {:,} predictions".format(
                    busco_final, lib.countGFFgenes(busco_final)))
            FinalTrainingModels = busco_final
        elif lib.checkannotations(PASA_GFF):
            FinalTrainingModels = PASA_GFF
        ######################
        #     Augustus       #
        ######################
        aug_out = os.path.join(args.out, 'predict_misc', 'augustus.gff3')
        if args.augustus_gff:
            aug_out = args.augustus_gff
        else:
            if not lib.checkannotations(aug_out):
                if args.pasa_gff and RunModes['augustus'] == 'pasa':
                    # check for training data, if no training data, then train using PASA
                    lib.log.info(
                        "Filtering PASA data for suitable training set")
                    trainingModels = os.path.join(
                        args.out, 'predict_misc', 'pasa.training.tmp.gtf')
                    # convert PASA GFF to GTF format
                    lib.gff3_to_gtf(PASA_GFF, MaskGenome, trainingModels)
                    # now get best models by cross-ref with intron BAM hints
                    if lib.which('filterGenemark.pl'):
                        FILTERGENE = 'filterGenemark.pl'
                    else:
                        FILTERGENE = os.path.join(
                            parentdir, 'aux_scripts', 'filterGenemark.pl')
                    cmd = [FILTERGENE, os.path.abspath(
                        trainingModels), os.path.abspath(hints_all)]
                    lib.runSubprocess4(cmd, os.path.join(
                        args.out, 'predict_misc'), lib.log)
                    totalTrain = lib.selectTrainingModels(PASA_GFF, MaskGenome, os.path.join(
                        args.out, 'predict_misc', 'pasa.training.tmp.f.good.gtf'), FinalTrainingModels)
                elif RunModes['augustus'] == 'busco':
                    totalTrain = lib.countGFFgenes(FinalTrainingModels)
                if RunModes['augustus'] != 'pretrained':
                    # now train augustus
                    if totalTrain < int(args.min_training_models):
                        lib.log.error("Not enough gene models {:} to train Augustus ({:} required), exiting".format(
                            totalTrain, int(args.min_training_models)))
                        sys.exit(1)
                    if totalTrain > 1000:
                        numTrainingSet = round(totalTrain * 0.10)
                    else:
                        numTrainingSet = 100
                    lib.log.info("Training Augustus using {:} gene models".format(
                        RunModes['augustus'].upper()))
                    trainingset = os.path.join(
                        args.out, 'predict_misc', 'augustus.training.{:}.gb'.format(RunModes['augustus']))
                    cmd = [GFF2GB, FinalTrainingModels,
                           MaskGenome, '600', trainingset]
                    lib.runSubprocess(cmd, '.', lib.log)
                    lib.trainAugustus(AUGUSTUS_BASE, aug_species, trainingset, MaskGenome, args.out,
                                      args.cpus, numTrainingSet, args.optimize_augustus, os.path.abspath(LOCALAUGUSTUS))

                # now run Augustus multithreaded...
                lib.log.info(
                    "Running Augustus gene prediction using {:} parameters".format(aug_species))
                if os.path.isfile(hints_all):
                    cmd = [AUGUSTUS_PARALELL, '--species', aug_species, '--hints', hints_all, '--AUGUSTUS_CONFIG_PATH', AUGUSTUS, '--local_augustus', LOCALAUGUSTUS,
                           '-i', MaskGenome, '-o', aug_out, '--cpus', str(args.cpus), '-e', os.path.join(
                               parentdir, 'config', 'extrinsic.E.XNT.RM.cfg'),
                           '--logfile', os.path.join(args.out, 'logfiles', 'augustus-parallel.log')]
                else:
                    cmd = [AUGUSTUS_PARALELL, '--species', aug_species, '-i', MaskGenome, '--AUGUSTUS_CONFIG_PATH', AUGUSTUS, '--local_augustus', LOCALAUGUSTUS,
                           '-o', aug_out, '--cpus', str(args.cpus), '-e', os.path.join(
                               parentdir, 'config', 'extrinsic.E.XNT.RM.cfg'),
                           '--logfile', os.path.join(args.out, 'logfiles', 'augustus-parallel.log')]
                subprocess.call(cmd)
            else:
                lib.log.info(
                    "Existing Augustus annotations found: {:}".format(aug_out))
        Augustus = os.path.join(args.out, 'predict_misc', 'augustus.evm.gff3')
        cmd = ['perl', Converter, aug_out]
        lib.runSubprocess2(cmd, '.', lib.log, Augustus)

        # make sure Augustus finished successfully
        if not lib.checkannotations(Augustus):
            lib.log.error(
                "Augustus prediction failed, check `logfiles/augustus-parallel.log`")
            sys.exit(1)

        # if hints used for Augustus, get high quality models > 90% coverage to pass to EVM
        if os.path.isfile(hints_all) or args.rna_bam:
            lib.log.info("Pulling out high quality Augustus predictions")
            hiQ_models = []
            with open(aug_out, 'r') as augustus:
                for pred in lib.readBlocks(augustus, '# start gene'):
                    values = []
                    geneID = ''
                    support = ''
                    if pred[0].startswith('# This output'):
                        continue
                    if pred[0].startswith('##gff-version 3'):
                        continue
                    for line in pred:
                        line = line.replace('\n', '')
                        if line.startswith('# start gene'):
                            geneID = line.split(' ')[-1]
                            values.append(geneID)
                        if not args.rna_bam:
                            if line.startswith('# % of transcript supported by hints'):
                                support = line.split(' ')[-1]
                                values.append(support)
                        else:  # if BRAKER is run then only intron CDS evidence is passed, so get models that fullfill that check
                            if line.startswith('# CDS introns:'):
                                intronMatch = line.split(' ')[-1]
                                try:
                                    support = int(intronMatch.split(
                                        '/')[0]) / float(intronMatch.split('/')[1]) * 100
                                except ZeroDivisionError:
                                    support = 0
                                values.append(support)
                    # greater than ~90% of exons supported, this is really stringent which is what we want here, as we are going to weight these models 5 to 1 over genemark
                    if float(values[1]) > 89:
                        hiQ_models.append(values[0])

            # now open evm augustus and rename models that are HiQ
            HiQ = set(hiQ_models)
            lib.log.info(
                "Found {:,} high quality predictions from Augustus (>90% exon evidence)".format(len(HiQ)))
            os.rename(Augustus, Augustus+'.bak')
            with open(Augustus, 'w') as HiQ_out:
                with open(Augustus+'.bak', 'r') as evm_aug:
                    for line in evm_aug:
                        if line.startswith('\n'):
                            HiQ_out.write(line)
                        else:
                            contig, source, feature, start, end, score, strand, phase, attributes = line.split(
                                '\t')
                            info = attributes.split(';')
                            ID = None
                            for x in info:
                                if x.startswith('ID='):
                                    ID = x.replace('-', '.')
                            if ID:
                                IDparts = ID.split('.')
                                for y in IDparts:
                                    if y.startswith('g'):
                                        ID = y
                            if feature == 'gene':
                                if ID in HiQ:
                                    HiQ_out.write('%s\t%s\t%s\t%s\t%s\t%s\t%s\t%s\t%s' % (
                                        contig, 'HiQ', feature, start, end, score, strand, phase, attributes))
                                else:
                                    HiQ_out.write(line)
                            elif feature == 'mRNA' or feature == 'exon' or feature == 'CDS':
                                ID = ID.split('.')[0]
                                if ID in HiQ:
                                    HiQ_out.write('%s\t%s\t%s\t%s\t%s\t%s\t%s\t%s\t%s' % (
                                        contig, 'HiQ', feature, start, end, score, strand, phase, attributes))
                                else:
                                    HiQ_out.write(line)

        # CodingQuarry installed and rna_bam and/or stringtie then run CodingQuarry and add to EVM
        Quarry = os.path.join(args.out, 'predict_misc', 'coding_quarry.gff3')
        if 'codingquarry' in RunModes:
            if not lib.checkannotations(Quarry):
                if RunModes['codingquarry'] == 'rna-bam':
                    if lib.cq_run_check(Quarry, args.rna_bam, args.stringtie, StartWeights['codingquarry']):
                        if not args.stringtie:
                            args.stringtie = os.path.join(
                                args.out, 'predict_misc', 'stringtie.gtf')
                            lib.log.info(
                                'Running stringie on RNA-seq alignments ')
                            lib.runStringtie(
                                args.rna_bam, args.cpus, args.stringtie)
                        if lib.checkannotations(args.stringtie):
                            lib.log.info(
                                'Running CodingQuarry prediction using stringtie alignments')
                            checkQuarry = lib.runCodingQuarry(
                                MaskGenome, args.stringtie, args.cpus, Quarry)
                            if not checkQuarry:
                                Quarry = False
                    else:
                        Quarry = False
                else:
                    # run CQ with pre-trained parameters
                    if StartWeights['codingquarry'] > 0:
                        checkQuarry = lib.runCodingQuarryTrained(MaskGenome, aug_species, os.path.join(
                            args.out, 'predict_misc', 'CodingQuarry'), args.cpus, Quarry)
                        if not checkQuarry:
                            Quarry = False
                    else:
                        Quarry = False
            else:
                lib.log.info(
                    'Using existing CodingQuarry results: {:}'.format(Quarry))
        else:
            Quarry = False

        # report gene numbers
        if Quarry:
            cqCount = lib.countGFFgenes(Quarry)
            lib.log.info('{:,} predictions from CodingQuarry'.format(cqCount))
            if os.path.isdir(os.path.join(args.out, 'predict_misc', 'CodingQuarry', 'ParameterFiles')):
                lib.copyDirectory(os.path.join(args.out, 'predict_misc', 'CodingQuarry',
                                               'ParameterFiles'), os.path.join(LOCALPARAMETERS, 'codingquarry'))
        else:
            if StartWeights['codingquarry'] > 0:
                lib.log.debug(
                    'CodingQuarry failed, removing from training parameters')
                trainingData['codingquarry'] = [{}]

        # run snap prediction
        SNAP = False
        SnapPredictions = os.path.join(
            args.out, 'predict_misc', 'snap-predictions.gff3')
        if 'snap' in RunModes:
            if not lib.checkannotations(SnapPredictions):
                if RunModes['snap'] == 'pretrained' and StartWeights['snap'] > 0 and os.path.isfile(os.path.join(LOCALPARAMETERS, aug_species+'.snap.hmm')):
                    lib.log.info(
                        'Running SNAP gene prediction, using pre-trained HMM profile')
                    lib.runSnapTrained(MaskGenome, os.path.join(
                        LOCALPARAMETERS, aug_species+'.snap.hmm'), os.path.join(args.out, 'predict_misc'), SnapPredictions)
                else:
                    if lib.snap_run_check(SnapPredictions, FinalTrainingModels, StartWeights['snap']):
                        lib.log.info('Running SNAP gene prediction, using training data: {:}'.format(
                            FinalTrainingModels))
                        lib.runSnap(MaskGenome, FinalTrainingModels, args.min_intronlen, args.max_intronlen, os.path.join(
                            args.out, 'predict_misc'), SnapPredictions)
            else:
                lib.log.info(
                    'Existing snap predictions found {:}'.format(SnapPredictions))
            if lib.checkannotations(SnapPredictions):
                snapCount = lib.countGFFgenes(SnapPredictions)
                lib.log.info('{:,} predictions from SNAP'.format(snapCount))
                if snapCount > 0:
                    SNAP = True
                else:
                    lib.log.info(
                        'SNAP prediction failed, moving on without result')
            if SNAP and os.path.isfile(os.path.join(args.out, 'predict_misc', 'snap-trained.hmm')):
                shutil.copyfile(os.path.join(args.out, 'predict_misc', 'snap-trained.hmm'),
                                os.path.join(LOCALPARAMETERS, aug_species+'.snap.hmm'))
            else:
                lib.log.debug('snap failed removing from training parameters')
                trainingData['snap'] = [{}]

        # run Glimmer predictions
        GLIMMER = False
        GlimmerPredictions = os.path.join(
            args.out, 'predict_misc', 'glimmerhmm-predictions.gff3')
        if 'glimmerhmm' in RunModes:
            if not lib.checkannotations(GlimmerPredictions):
                if RunModes['glimmerhmm'] == 'pretrained' and StartWeights['glimmerhmm'] > 0 and os.path.isdir(os.path.join(LOCALPARAMETERS, 'glimmerhmm')):
                    lib.log.info(
                        'Running GlimmerHMM gene prediction, using pretrained HMM profile')
                    lib.runGlimmerHMMTrained(MaskGenome, os.path.join(
                        LOCALPARAMETERS, 'glimmerhmm'), os.path.join(args.out, 'predict_misc'), GlimmerPredictions)
                else:
                    if lib.glimmer_run_check(GlimmerPredictions, FinalTrainingModels, StartWeights['glimmerhmm']):
                        lib.log.info('Running GlimmerHMM gene prediction, using training data: {:}'.format(
                            FinalTrainingModels))
                        lib.runGlimmerHMM(MaskGenome, FinalTrainingModels, os.path.join(
                            args.out, 'predict_misc'), GlimmerPredictions)
            else:
                lib.log.info('Existing GlimmerHMM predictions found: {:}'.format(
                    GlimmerPredictions))
            if lib.checkannotations(GlimmerPredictions):
                glimmerCount = lib.countGFFgenes(GlimmerPredictions)
                lib.log.info(
                    '{:,} predictions from GlimmerHMM'.format(glimmerCount))
                if glimmerCount > 0:
                    GLIMMER = True
                else:
                    lib.log.info(
                        'GlimmerHMM prediction failed, moving on without result')
            if GLIMMER and os.path.isdir(os.path.join(args.out, 'predict_misc', 'glimmerhmm')):
                lib.copyDirectory(os.path.join(args.out, 'predict_misc', 'glimmerhmm'), os.path.join(
                    LOCALPARAMETERS, 'glimmerhmm'))
            else:
                lib.log.debug(
                    'GlimmerHMM failed, removing from training parameters')
                trainingData = [{}]

        # EVM related input tasks, find all predictions and concatenate together
        pred_in = [Augustus]
        if GeneMark:
            pred_in.append(GeneMark)
        if args.pasa_gff:
            pred_in.append(PASA_GFF)
        if OTHER_GFFs:
            pred_in += OTHER_GFFs
        if Quarry:
            pred_in.append(Quarry)
        if SNAP:
            pred_in.append(SnapPredictions)
        if GLIMMER:
            pred_in.append(GlimmerPredictions)

        # write gene predictions file
        PredictionSources = []
        with open(Predictions, 'w') as output:
            for f in sorted(pred_in):
                if f:
                    with open(f, 'r') as input:
                        for line in input:
                            if not line.startswith('#'):
                                if line.count('\t') == 8:
                                    cols = line.split('\t')
                                    if not cols[1] in PredictionSources:
                                        PredictionSources.append(cols[1])
                                output.write(line)
        lib.log.debug('Prediction sources: {:}'.format(PredictionSources))

        # set Weights file dependent on which data is present.
        Weights = os.path.join(args.out, 'predict_misc', 'weights.evm.txt')
        with open(Weights, 'w') as output:
            for y in PredictionSources:
                if y.lower() in EVMBase:
                    BASE = EVMBase.get(y.lower())
                else:
                    BASE = 'OTHER_PREDICTION'
                if y.lower() in StartWeights:
                    numWeight = StartWeights.get(y.lower())
                else:
                    print(('ERROR:{:} not in {:}'.format(
                        y.lower(), StartWeights)))
                    numWeight = 1
                output.write('{:}\t{:}\t{:}\n'.format(BASE, y, numWeight))
                EVMWeights[y] = numWeight
            if Exonerate:
                output.write("PROTEIN\texonerate\t{:}\n".format(
                    StartWeights.get('proteins')))
                EVMWeights['proteins'] = StartWeights.get('proteins')
            if Transcripts:
                output.write("TRANSCRIPT\tgenome\t{:}\n".format(
                    StartWeights.get('transcripts')))
                EVMWeights['transcripts'] = StartWeights.get('transcripts')

    # total up Predictions, get source counts
    EVMCounts = lib.countEVMpredictions(Predictions)
    lib.log.debug('Summary of gene models: {:}'.format(EVMCounts))
    lib.log.debug('EVM Weights: {:}'.format(EVMWeights))
    lib.log.info('Summary of gene models passed to EVM (weights):')
    lib.log.debug('Launching EVM via funannotate-runEVM.py')
    TableHeader = ['Source', 'Weight', 'Count']
    InputListCounts = []
    for k, v in list(EVMCounts.items()):
        if k in EVMWeights:
            eviweight = EVMWeights.get(k)
            if k == 'HiQ':
                k = 'Augustus HiQ'
            InputListCounts.append([k, eviweight, v])
    InputListCounts = natsorted(InputListCounts, key=lambda x: x[0])
    InputListCounts.append(['Total', '-', EVMCounts['total']])
    InputListCounts.insert(0, TableHeader)
    lib.print_table(InputListCounts)

    if args.keep_evm and os.path.isfile(EVM_out):
        lib.log.info("Using existing EVM predictions: {:}".format(EVM_out))
    else:
        # setup EVM run
        EVM_script = os.path.join(
            parentdir, 'aux_scripts', 'funannotate-runEVM.py')

        # get absolute paths for everything
        Weights = os.path.abspath(Weights)
        EVM_out = os.path.abspath(EVM_out)
        Predictions = os.path.abspath(Predictions)
        EVMFolder = os.path.abspath(
            os.path.join(args.out, 'predict_misc', 'EVM'))

        # setup base evm command
        evm_cmd = [sys.executable, EVM_script, '-w', Weights,
                    '-c', str(args.cpus), '-g', Predictions,
                    '-d', EVMFolder, '-f', MaskGenome,
                    '-l', os.path.join(
                        args.out, 'logfiles', 'funannotate-EVM.log'),
                    '-m', str(args.min_intronlen),
                    '-o', EVM_out, '--EVM_HOME', EVM]

        if args.repeats2evm:
            RepeatGFF = os.path.join(
                args.out, 'predict_misc', 'repeatmasker.gff3')
            lib.bed2gff3(RepeatMasker, RepeatGFF)
            RepeatGFF = os.path.abspath(RepeatGFF)
            evm_cmd += ['-r', RepeatGFF]
        # parse entire EVM command to script
        if Exonerate:
            Exonerate = os.path.abspath(Exonerate)
            evm_cmd += ['-p', Exonerate]
        if Transcripts:
            Transcripts = os.path.abspath(Transcripts)
            evm_cmd += ['-t', Transcripts]
        if not args.evm_partitions:
            evm_cmd.append('--no-partitions')
        # run EVM
        lib.log.debug(' '.join(evm_cmd))
        subprocess.call(evm_cmd)

        # check output
        try:
            total = lib.countGFFgenes(EVM_out)
        except IOError:
            lib.log.error("EVM did not run correctly, output file missing")
            sys.exit(1)
        # check number of gene models, if 0 then failed, delete output file for re-running
        if total < 1:
            lib.log.error("Evidence modeler has failed, exiting")
            os.remove(EVM_out)
            sys.exit(1)
        else:
            lib.log.info('{0:,}'.format(total) + ' total gene models from EVM')

    # get protein fasta files
    evmCount = lib.countGFFgenes(EVM_out)
    lib.log.info(
        "Generating protein fasta files from {:,} EVM models".format(evmCount))
    EVM_proteins = os.path.join(
        args.out, 'predict_misc', 'evm.round1.proteins.fa')
    # translate GFF3 to proteins
    EVMGenes = {}
    EVMGenes = lib.gff2dict(EVM_out, MaskGenome, EVMGenes)
    with open(EVM_proteins, 'w') as evmprots:
        for k, v in natsorted(list(EVMGenes.items())):
            for i, x in enumerate(v['ids']):
                Prot = v['protein'][i]
                evmprots.write('>{:} {:}\n{:}\n'.format(x, k, Prot))

    # now filter bad models
    lib.log.info(
        "now filtering out bad gene models (< %i aa in length, transposable elements, etc)." % args.min_protlen)
    Blast_rep_remove = os.path.join(
        args.out, 'predict_misc', 'repeat.gene.models.txt')
    # need to run this every time if gene models have changed from a re-run
    if os.path.isfile(Blast_rep_remove):
        os.remove(Blast_rep_remove)
    lib.RepeatBlast(EVM_proteins, args.cpus, 1e-10, FUNDB,
                    os.path.join(args.out, 'predict_misc'), Blast_rep_remove)
    EVMCleanGFF = os.path.join(args.out, 'predict_misc', 'evm.cleaned.gff3')
    if os.path.isfile(EVMCleanGFF):
        os.remove(EVMCleanGFF)
    lib.RemoveBadModels(EVM_proteins, EVM_out, args.min_protlen, RepeatMasker, Blast_rep_remove,
                        os.path.join(args.out, 'predict_misc'), args.repeat_filter, EVMCleanGFF)
    total = lib.countGFFgenes(EVMCleanGFF)
    lib.log.info('{:,} gene models remaining'.format(total))

    # run tRNAscan
    lib.log.info("Predicting tRNAs")
    tRNAscan = os.path.join(args.out, 'predict_misc', 'trnascan.gff3')
    if not os.path.isfile(tRNAscan):
        lib.runtRNAscan(MaskGenome, os.path.join(
<<<<<<< HEAD
            args.out, 'predict_misc'), tRNAscan,args.cpus)
=======
            args.out, 'predict_misc'), tRNAscan, cpus=args.cpus)
>>>>>>> da680ff0

    # combine tRNAscan with EVM gff, dropping tRNA models if they overlap with EVM models
    cleanTRNA = os.path.join(args.out, 'predict_misc',
                             'trnascan.no-overlaps.gff3')
    lib.validate_tRNA(tRNAscan, EVMCleanGFF, AssemblyGaps, cleanTRNA)
    lib.log.info(
        "{:,} tRNAscan models are valid (non-overlapping)".format(lib.countGFFgenes(cleanTRNA)))

    # load EVM models and tRNAscan models, output tbl annotation file
    lib.log.info("Generating GenBank tbl annotation file")
    prefix = args.name.replace('_', '')
    gag3dir = os.path.join(args.out, 'predict_misc', 'tbl2asn')
    if os.path.isdir(gag3dir):
        lib.SafeRemove(gag3dir)
    os.makedirs(gag3dir)
    tbl_file = os.path.join(gag3dir, 'genome.tbl')
    lib.GFF2tbl(EVMCleanGFF, cleanTRNA, MaskGenome, ContigSizes, prefix,
                args.numbering, args.SeqCenter, args.SeqAccession, tbl_file)

    # setup final output files
    final_fasta = os.path.join(
        args.out, 'predict_results', organism_name + '.scaffolds.fa')
    final_gff = os.path.join(
        args.out, 'predict_results', organism_name + '.gff3')
    final_gbk = os.path.join(
        args.out, 'predict_results', organism_name + '.gbk')
    final_tbl = os.path.join(
        args.out, 'predict_results', organism_name + '.tbl')
    final_proteins = os.path.join(
        args.out, 'predict_results', organism_name + '.proteins.fa')
    final_transcripts = os.path.join(
        args.out, 'predict_results', organism_name + '.mrna-transcripts.fa')
    final_cds_transcripts = os.path.join(
        args.out, 'predict_results', organism_name + '.cds-transcripts.fa')
    final_validation = os.path.join(
        args.out, 'predict_results', organism_name+'.validation.txt')
    final_error = os.path.join(
        args.out, 'predict_results', organism_name+'.error.summary.txt')
    final_fixes = os.path.join(
        args.out, 'predict_results', organism_name+'.models-need-fixing.txt')

    # run tbl2asn in new directory directory
    # setup SBT file
    SBT = os.path.join(parentdir, 'config', 'test.sbt')
    discrep = os.path.join(args.out, 'predict_results',
                           organism_name + '.discrepency.report.txt')
    lib.log.info("Converting to final Genbank format")
    # have to run as subprocess because of multiprocessing issues
    cmd = [sys.executable, os.path.join(parentdir, 'aux_scripts', 'tbl2asn_parallel.py'),
           '-i', tbl_file, '-f', MaskGenome, '-o', gag3dir, '--sbt', SBT, '-d', discrep,
           '-s', args.species, '-t', args.tbl2asn, '-v', '1', '-c', str(args.cpus)]
    if args.isolate:
        cmd += ['--isolate', args.isolate]
    if args.strain:
        cmd += ['--strain', args.strain]
    lib.log.debug(' '.join(cmd))
    subprocess.call(cmd)
    # check if completed successfully
    if not lib.checkannotations(os.path.join(gag3dir, 'genome.gbf')):
        lib.log.info(
            'ERROR: GBK file conversion failed, tbl2asn parallel script has died')
        sys.exit(1)

    # retrieve files/reorganize
    shutil.copyfile(os.path.join(gag3dir, 'genome.gbf'), final_gbk)
    shutil.copyfile(os.path.join(gag3dir, 'genome.tbl'), final_tbl)
    shutil.copyfile(os.path.join(gag3dir, 'genome.val'), final_validation)
    shutil.copyfile(os.path.join(gag3dir, 'errorsummary.val'), final_error)
    lib.tbl2allout(final_tbl, MaskGenome, final_gff, final_proteins,
                   final_transcripts, final_cds_transcripts, final_fasta)
    total = lib.countGFFgenes(final_gff)
    lib.log.info(
        "Collecting final annotation files for {:,} total gene models".format(total))

    lib.log.info(
        "Funannotate predict is finished, output files are in the %s/predict_results folder" % (args.out))

    # check if there are error that need to be fixed
    errors = lib.ncbiCheckErrors(
        final_error, final_validation, prefix, final_fixes)
    if errors > 0:
        sys.stderr.write(
            '-------------------------------------------------------\n')
        lib.log.info("Manually edit the tbl file %s, then run:\n\nfunannotate fix -i %s -t %s\n" %
                     (final_tbl, final_gbk, final_tbl))
        lib.log.info(
            "After the problematic gene models are fixed, you can proceed with functional annotation.")

    # give a suggested command
    if args.rna_bam and args.pasa_gff and os.path.isdir(os.path.join(args.out, 'training')):
        lib.log.info("Your next step to capture UTRs and update annotation using PASA:\n\n\
  funannotate update -i {:} --cpus {:}\n".format(args.out, args.cpus))
    elif args.rna_bam:  # means you have RNA-seq, but did not use funannotate train
        lib.log.info("Your next step to capture UTRs and update annotation using PASA:\n\n\
  funannotate update -i {:} --cpus {:} \\\n\
            --left illumina_forward_RNAseq_R1.fastq.gz \\\n\
            --right illumina_forward_RNAseq_R2.fastq.gz \\\n\
            --jaccard_clip\n".format(args.out, args.cpus))
    else:
        lib.log.info("Your next step might be functional annotation, suggested commands:\n\
-------------------------------------------------------\n\
Run InterProScan (Docker required): \nfunannotate iprscan -i {:} -m docker -c {:}\n\n\
Run antiSMASH: \nfunannotate remote -i {:} -m antismash -e youremail@server.edu\n\n\
Annotate Genome: \nfunannotate annotate -i {:} --cpus {:} --sbt yourSBTfile.txt\n\
-------------------------------------------------------\n\
                ".format(args.out,
                         args.cpus,
                         args.out,
                         args.out,
                         args.cpus))
    # write parameters file
    with open(os.path.join(args.out, 'predict_results', aug_species+'.parameters.json'), 'w') as outfile:
        json.dump(trainingData, outfile)
    lib.log.info('Training parameters file saved: {:}'.format(
        os.path.join(args.out, 'predict_results', aug_species+'.parameters.json')))
    lib.log.info('Add species parameters to database:\n\n\
  funannotate species -s {:} -a {:}\n'.format(aug_species, os.path.join(args.out, 'predict_results', aug_species+'.parameters.json')))
    # clean up intermediate folders
    if os.path.isfile('discrepency.report.txt'):
        os.rename('discrepency.report.txt', os.path.join(
            gag3dir, 'discrepency.report.txt'))
    if os.path.isfile('funannotate-EVM.log'):
        os.rename('funannotate-EVM.log', os.path.join(args.out,
                                                      'logfiles', 'funannotate-EVM.log'))
    if os.path.isfile('funannotate-p2g.log'):
        os.rename('funannotate-p2g.log', os.path.join(args.out,
                                                      'logfiles', 'funannotate-p2g.log'))


if __name__ == "__main__":
    main(sys.argv[1:])<|MERGE_RESOLUTION|>--- conflicted
+++ resolved
@@ -1733,11 +1733,7 @@
     tRNAscan = os.path.join(args.out, 'predict_misc', 'trnascan.gff3')
     if not os.path.isfile(tRNAscan):
         lib.runtRNAscan(MaskGenome, os.path.join(
-<<<<<<< HEAD
-            args.out, 'predict_misc'), tRNAscan,args.cpus)
-=======
             args.out, 'predict_misc'), tRNAscan, cpus=args.cpus)
->>>>>>> da680ff0
 
     # combine tRNAscan with EVM gff, dropping tRNA models if they overlap with EVM models
     cleanTRNA = os.path.join(args.out, 'predict_misc',
