--- conflicted
+++ resolved
@@ -372,11 +372,6 @@
     elif file.endswith('.log'):
         logfiles.append(os.path.join(tmpdir, file))
 
-<<<<<<< HEAD
-# apparently IPRscan XML has changed the header format, so now combine with ElementTree so no mistakes
-combine_xml(final_list, finalOut)
-
-=======
 # apparently IPRscan XML has changed the header format in newest version [accidental?]
 with open(finalOut, 'w') as output:
     for i, x in enumerate(final_list):
@@ -393,7 +388,6 @@
                 for line in lines[linestart:-1]:
                     output.write(line)
     output.write('</protein-matches>\n')
->>>>>>> da680ff0
 
 # sometimes docker fails because can't mount from this directory, i.e. if not in docker preferences, check logfile
 doublecheck = True
