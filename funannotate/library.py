--- conflicted
+++ resolved
@@ -6077,20 +6077,12 @@
              (system_os, multiprocessing.cpu_count(), MemoryCheck(), python_vers))
 
 
-<<<<<<< HEAD
-def runtRNAscan(input, tmpdir, output,cpus=1):
-=======
 def runtRNAscan(input, tmpdir, output, cpus=1):
->>>>>>> da680ff0
     tRNAout = os.path.join(tmpdir, 'tRNAscan.out')
     tRNAlenOut = os.path.join(tmpdir, 'tRNAscan.len-filtered.out')
     if os.path.isfile(tRNAout):  # tRNAscan can't overwrite file, so check
         os.remove(tRNAout)
-<<<<<<< HEAD
-    cmd = ['tRNAscan-SE', '-o', tRNAout, '--thread',"%d"%(cpus),input]
-=======
     cmd = ['tRNAscan-SE', '-o', tRNAout, '--thread', str(cpus), input]
->>>>>>> da680ff0
     runSubprocess(cmd, '.', log)
     # enforce NCBI length rules
     with open(tRNAlenOut, 'w') as lenOut:
