--- conflicted
+++ resolved
@@ -1,7 +1,3 @@
-<<<<<<< HEAD
-VERSION = (1, 7, 4)
-=======
 VERSION = (1, 8, 0)
->>>>>>> da680ff0
 
 __version__ = '.'.join(map(str, VERSION))