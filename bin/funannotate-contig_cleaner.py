#!/usr/bin/env python

import sys, subprocess, os, itertools, argparse
from Bio import SeqIO
from Bio.SeqIO.FastaIO import SimpleFastaParser

#setup menu with argparse
class MyFormatter(argparse.ArgumentDefaultsHelpFormatter):
    def __init__(self,prog):
        super(MyFormatter,self).__init__(prog,max_help_position=48)
parser=argparse.ArgumentParser(prog='contig_cleaner.py', usage="%(prog)s [options] -i genome.fa -o cleaned.fa",
    description='''Script that removes short scaffolds that are duplicated elsewhere.''',
    epilog="""Written by Jon Palmer (2016) nextgenusfs@gmail.com""",
    formatter_class = MyFormatter)
parser.add_argument('-i','--input', required=True, help='Multi-fasta genome file')
parser.add_argument('-o','--out', required=True, help='Cleaned output (FASTA)')
parser.add_argument('-p','--pident', type=int, default=95, help='percent identity of contig')
parser.add_argument('-c','--cov', type=int, default=95, help='coverage of contig')
parser.add_argument('-m','--minlen', type=int, default=500, help='Minimum length of contig')
parser.add_argument('--exhaustive', action='store_true', help='Compute every contig, else stop at N50')
parser.add_argument('--method', default='minimap2', choices=['mummer', 'minimap2'], help='program to use for calculating overlaps')
parser.add_argument('--debug', action='store_true', help='Debug the output')
args=parser.parse_args()

def which(name):
    try:
        with open(os.devnull) as devnull:
            subprocess.Popen([name, '--version'], stdout=devnull, stderr=devnull).communicate()
    except OSError as e:
        if e.errno == os.errno.ENOENT:
            return False
    return True

def CheckDependencies(input):
    missing = []
    for p in input:
        if which(p) == False:
            missing.append(p)
    if missing != []:
        error = ", ".join(missing)
        log.error("Missing Dependencies: %s.  Please install missing dependencies and re-run script" % (error))
        sys.exit(1)

def calcN50(input):
    lengths = []
    with open(input, 'rU') as infile:
        for id, sequence in SimpleFastaParser(infile):
            lengths.append(len(sequence))
    #now get N50
    lengths.sort()
    nlist = []
    for x in lengths:
        nlist += [x]*x
    if len(nlist) % 2 == 0:
        medianpos = int(len(nlist) / 2)
        N50 = int((nlist[medianpos] + nlist[medianpos-1]) / 2)
    else:
        medianpos = int(len(nlist) / 2)
        N50 = int(nlist[medianpos])
    return N50

def Sortbysize(input, n50):
    #sort records and return a list of scaffolds in descending size order
    contigs = []
    keep = []
    with open(input, 'rU') as input:
        records = list(SeqIO.parse(input, 'fasta'))
        records.sort(cmp=lambda x,y: cmp(len(y),len(x)), reverse=True)
        for rec in records:
            length = len(rec.seq)
            if length >= args.minlen:
                if n50:
                    if length >= n50:
                        keep.append(rec.id)
                    else:
                        contigs.append(rec.id)
                else:
                    contigs.append(rec.id)
        return contigs, keep

def countfasta(input):
    count = 0
    with open(input, 'rU') as f:
        for line in f:
            if line.startswith (">"):
                count += 1
    return count

def softwrap(string, every=80):
    lines = []
    for i in xrange(0, len(string), every):
        lines.append(string[i:i+every])
    return '\n'.join(lines)
         
def generateFastas(input, index, Contigs, query):
    #loop through fasta once, generating query and reference
    contiglist = Contigs[index+1:] + keepers
    with open('query.fa', 'w') as qFasta:
        with open('reference.fa', 'w') as rFasta:
            with open(input, 'rU') as infile:
                for Id, Sequence in SimpleFastaParser(infile):
                    if Id == query:
                        qFasta.write('>%s\n%s\n' % (Id, softwrap(Sequence)))
                    elif Id in contiglist:
                        rFasta.write('>%s\n%s\n' % (Id, softwrap(Sequence)))

def runNucmer(query, reference, output):
    FNULL = open(os.devnull, 'w')
    subprocess.call(['nucmer', '-p', output, query, reference], stdout = FNULL, stderr = FNULL)
    input = output + '.delta'
    coord_out = output + '.coords'
    with open(coord_out, 'w') as coords:
        subprocess.call(['show-coords', '-r', '-c', '-l', '-T', '-o', '-I', '75', input], stdout = coords, stderr = FNULL)
    #now load in results and filter
    garbage = False #assume this is a good contig
    with open(coord_out, 'rU') as c:
        for line in itertools.islice(c, 4, None):
            cols = line.split('\t')
            match = (float(cols[6]), float(cols[9]))
            if match[0] > args.pident and match[1] > args.cov:
                print("%s appears duplicated: %i%% identity over %i%% of the contig. contig length: %s " % (output, match[0], match[1], cols[7]))
                #print match
                garbage = True
                break
        if not garbage:
            keepers.append(output)
        else:
        	repeats.append(output)
    os.remove(input)
    os.remove(coord_out)
    
def runMinimap2(query, reference, output, repeats, keepers):
    '''
    I have not found parameters that mirror mummer yet, do not use minimap method
    '''
    FNULL = open(os.devnull, 'w')
    minitmp = 'minimap.tmp'
    with open(minitmp, 'w') as out:
        subprocess.call(['minimap2', '-x', 'asm5', '-N5', reference, query], stdout = out, stderr = FNULL)
    #now load in results and filter
    garbage = False #assume this is a good contig
    with open(minitmp, 'rU') as data:
        for line in data:
            line = line.replace('\n', '')
            qID, qLen, qStart, qEnd, strand, tID, tLen, tStart, tEnd, matches, alnLen, mapQ = line.split('\t')[:12]
            pident = float(matches) / int(alnLen) * 100
            coverage = float(alnLen) / int(qLen) * 100
            #print qID, str(qLen), tID, matches, alnLen, str(pident), str(coverage)
            if pident > args.pident and coverage > args.cov:
                print("{} appears duplicated: {:.0f}% identity over {:.0f}% of the contig. contig length: {}".format(output, pident, coverage, qLen))
                garbage = True
                break
        if not garbage:
            keepers.append(output)
        else:
        	repeats.append(output)
    os.remove(minitmp)


#run some checks of dependencies first
if args.method == 'mummer':
    programs = ['nucmer', 'show-coords']
else:
    programs = ['minimap2']
CheckDependencies(programs)

#calculate N50 of assembly
n50 = calcN50(args.input)

global keepers
global repeats
keepers,repeats = ([],)*2
#now get list of scaffolds, shortest->largest
if args.exhaustive:
    scaffolds, keepers = Sortbysize(args.input, False)
else:
    scaffolds, keepers = Sortbysize(args.input, n50)

<<<<<<< HEAD
print"-----------------------------------------------"
PassSize = len(scaffolds)+len(keepers)
print("{:,} input contigs, {:,} larger than {:,} bp, N50 is {:,} bp".format(countfasta(args.input), PassSize, args.minlen, n50))
=======
print("-----------------------------------------------")
print("{:,} input contigs, {:,} larger than {:,} bp, N50 is {:,} bp".format(countfasta(args.input), len(scaffolds)+len(keepers), args.minlen, n50))
>>>>>>> 2bb5dad9
if args.exhaustive:
    print("Checking duplication of {:,} contigs".format(len(scaffolds)))
else:
    print("Checking duplication of {:,} contigs shorter than N50".format(len(scaffolds)))
print("-----------------------------------------------")
#now loop through the list
for i in range(0, len(scaffolds)):
    generateFastas(args.input, i, scaffolds, scaffolds[i])
    if args.method == 'mummer':
        runNucmer('query.fa', 'reference.fa', scaffolds[i])
    elif args.method == 'minimap2':
        runMinimap2('query.fa', 'reference.fa', scaffolds[i], repeats, keepers)
    os.remove('query.fa')
    os.remove('reference.fa')

<<<<<<< HEAD
print"-----------------------------------------------"
print"{:,} input contigs; {:,} larger than {:} bp; {:,} duplicated; {:,} written to file".format(countfasta(args.input), PassSize, args.minlen, len(repeats), len(keepers))
if args.debug:
	print("\nDuplicated contigs are:\n{:}\n".format(', '.join(repeats)))
	print("Contigs to keep are:\n{:}\n".format(', '.join(keepers)))
=======
print("-----------------------------------------------")
print("%i input contigs, %i duplicated, %i written to file" % (countfasta(args.input), (len(keepers) - len(scaffolds)), len(keepers)))

>>>>>>> 2bb5dad9
#finally write a new reference based on list of keepers
with open(args.out, 'w') as output:
    with open(args.input, 'rU') as input:
        SeqRecords = SeqIO.parse(input, 'fasta')
        for rec in SeqRecords:
            if rec.id in keepers and not rec.id in repeats:
                SeqIO.write(rec, output, 'fasta')<|MERGE_RESOLUTION|>--- conflicted
+++ resolved
@@ -176,14 +176,9 @@
 else:
     scaffolds, keepers = Sortbysize(args.input, n50)
 
-<<<<<<< HEAD
-print"-----------------------------------------------"
+print("-----------------------------------------------")
 PassSize = len(scaffolds)+len(keepers)
 print("{:,} input contigs, {:,} larger than {:,} bp, N50 is {:,} bp".format(countfasta(args.input), PassSize, args.minlen, n50))
-=======
-print("-----------------------------------------------")
-print("{:,} input contigs, {:,} larger than {:,} bp, N50 is {:,} bp".format(countfasta(args.input), len(scaffolds)+len(keepers), args.minlen, n50))
->>>>>>> 2bb5dad9
 if args.exhaustive:
     print("Checking duplication of {:,} contigs".format(len(scaffolds)))
 else:
@@ -199,17 +194,12 @@
     os.remove('query.fa')
     os.remove('reference.fa')
 
-<<<<<<< HEAD
 print"-----------------------------------------------"
 print"{:,} input contigs; {:,} larger than {:} bp; {:,} duplicated; {:,} written to file".format(countfasta(args.input), PassSize, args.minlen, len(repeats), len(keepers))
 if args.debug:
 	print("\nDuplicated contigs are:\n{:}\n".format(', '.join(repeats)))
 	print("Contigs to keep are:\n{:}\n".format(', '.join(keepers)))
-=======
-print("-----------------------------------------------")
-print("%i input contigs, %i duplicated, %i written to file" % (countfasta(args.input), (len(keepers) - len(scaffolds)), len(keepers)))
-
->>>>>>> 2bb5dad9
+	
 #finally write a new reference based on list of keepers
 with open(args.out, 'w') as output:
     with open(args.input, 'rU') as input:
