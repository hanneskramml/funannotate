import os, subprocess, logging, sys, argparse, inspect, csv, time
import warnings
from Bio import SeqIO
with warnings.catch_warnings():
    warnings.simplefilter('ignore')
    from Bio import SearchIO

#get the working directory, so you can move back into DB folder to find the files you need
currentdir = os.path.dirname(os.path.abspath(inspect.getfile(inspect.currentframe())))
parentdir = os.path.dirname(currentdir)
sys.path.insert(0,parentdir)
DB = os.path.join(parentdir, 'DB')

class colr:
    GRN = '\033[92m'
    END = '\033[0m'
    WARN = '\033[93m'

def multipleReplace(text, wordDict):
    for key in wordDict:
        text = text.replace(key, wordDict[key])
    return text

def which(name):
    try:
        with open(os.devnull) as devnull:
            if not name == 'tbl2asn':
                subprocess.Popen([name], stdout=devnull, stderr=devnull).communicate()
            else:
                subprocess.Popen([name, '--version'], stdout=devnull, stderr=devnull).communicate()
    except OSError as e:
        if e.errno == os.errno.ENOENT:
            return False
    return True

def line_count(fname):
    with open(fname) as f:
        for i, l in enumerate(f):
            pass
    return i + 1

def setupLogging(LOGNAME):
    global log
    if 'win32' in sys.platform:
        stdoutformat = logging.Formatter('%(asctime)s: %(message)s', datefmt='[%I:%M:%S %p]')
    else:
        stdoutformat = logging.Formatter(colr.GRN+'%(asctime)s'+colr.END+': %(message)s', datefmt='[%I:%M:%S %p]')
    fileformat = logging.Formatter('%(asctime)s: %(message)s')
    log = logging.getLogger(__name__)
    log.setLevel(logging.DEBUG)
    sth = logging.StreamHandler()
    sth.setLevel(logging.INFO)
    sth.setFormatter(stdoutformat)
    log.addHandler(sth)
    fhnd = logging.FileHandler(LOGNAME)
    fhnd.setLevel(logging.DEBUG)
    fhnd.setFormatter(fileformat)
    log.addHandler(fhnd)

def countfasta(input):
    count = 0
    with open(input, 'rU') as f:
        for line in f:
            if line.startswith (">"):
                count += 1
    return count

def SwissProtBlast(input, cpus, evalue, tmpdir, output):
    FNULL = open(os.devnull, 'w')
    #run blastp against uniprot
    blast_tmp = os.path.join(tmpdir, 'uniprot.xml')
    blastdb = os.path.join(DB,'uniprot')
    subprocess.call(['blastp', '-db', blastdb, '-outfmt', '5', '-out', blast_tmp, '-num_threads', str(cpus), '-max_target_seqs', '1', '-evalue', str(evalue), '-query', input], stdout = FNULL, stderr = FNULL)

    #parse results
    with open(output, 'w') as output:
        with open(blast_tmp, 'rU') as results:
            for qresult in SearchIO.parse(results, "blast-xml"):
                hits = qresult.hits
                qlen = qresult.seq_len
                ID = qresult.id
                num_hits = len(hits)
                if num_hits > 0:
                    length = hits[0].hsps[0].aln_span
                    pident = hits[0].hsps[0].ident_num / float(length)
                    if pident < 0.6:
                        continue
                    diff = length / float(qlen)
                    if diff < 0.6:
                        continue
                    description = hits[0].description.split("=")
                    hdescript = description[0].replace(' OS','')
                    #species = description[1].replace(' GN','')
                    name = description[2].replace(' PE','').upper()
                    #okay, print out annotations for GAG
                    if ID.endswith('-T1'):
                        output.write("%s\tproduct\t%s\n" % (ID,hdescript))
                        geneID = ID.replace('-T1','')
                        output.write("%s\tname\t%s\n" % (geneID,name))
                    else:
                        output.write("%s\tname\t%s\n" % (ID,name))
                        mrnaID = ID + '-T1'
                        output.write("%s\tproduct\t%s\n" % (mrnaID,hdescript))

def MEROPSBlast(input, cpus, evalue, tmpdir, output):
    FNULL = open(os.devnull, 'w')
    #run blastp against uniprot
    blast_tmp = os.path.join(tmpdir, 'merops.xml')
    blastdb = os.path.join(DB,'MEROPS')
    subprocess.call(['blastp', '-db', blastdb, '-outfmt', '5', '-out', blast_tmp, '-num_threads', str(cpus), '-max_target_seqs', '1', '-evalue', str(evalue), '-query', input], stdout = FNULL, stderr = FNULL)

    #parse results
    with open(output, 'w') as output:
        with open(blast_tmp, 'rU') as results:
            for qresult in SearchIO.parse(results, "blast-xml"):
                hits = qresult.hits
                qlen = qresult.seq_len
                ID = qresult.id
                num_hits = len(hits)
                if num_hits > 0:
                    if hits[0].hsps[0].evalue > evalue:
                        continue
                    sseqid = hits[0].id
                    family = hits[0].description
                    #okay, print out annotations for GAG
                    output.write("%s\tnote\tMEROPS:%s %s\n" % (ID,sseqid,family))


def runEggNog(file, cpus, evalue, tmpdir, output):
    FNULL = open(os.devnull, 'w')
    #run hmmerscan
    HMM = os.path.join(DB, 'fuNOG_4.5.hmm')
    eggnog_out = os.path.join(tmpdir, 'eggnog.txt')
    subprocess.call(['hmmscan', '-o', eggnog_out, '--cpu', str(cpus), '-E', str(evalue), HMM, file], stdout = FNULL, stderr = FNULL)

    #load in annotation dictionary
    EggNog = {}
    with open(os.path.join(DB,'fuNOG.annotations.tsv'), 'rU') as input:
        reader = csv.reader(input, delimiter='\t')
        for line in reader:
            EggNog[line[1]] = line[5]

    #now parse results
    with open(output, 'w') as output:
        with open(eggnog_out, 'rU') as results:
            for qresult in SearchIO.parse(results, "hmmer3-text"):
                query_length = qresult.seq_len
                lower = query_length * 0.50
                upper = query_length * 1.50
                hits = qresult.hits
                num_hits = len(hits)
                if num_hits > 0:
                    for i in range(0,num_hits):
                        if hits[i].domain_exp_num != hits[i].domain_obs_num: #make sure # of domains is correct
                            continue
                        aln_length = 0
                        num_hsps = len(hits[i].hsps)
                        for x in range(0,num_hsps):
                            aln_length += hits[i].hsps[x].aln_span
                        if aln_length < lower or aln_length > upper: #make sure most of the protein aligns to the model
                            continue
                        hit = hits[i].id.split(".")[1]
                        query = hits[i].query_id
                        #look up descriptions in annotation dictionary
                        description = EggNog.get(hit)
                        final_result = hit + ': ' + description
                        output.write("%s\tnote\t%s\n" % (query, final_result))
                        break

def PFAMsearch(input, cpus, evalue, tmpdir, output):
    FNULL = open(os.devnull, 'w')
    #run hmmerscan
    HMM = os.path.join(DB, 'Pfam-A.hmm')
    pfam_out = os.path.join(tmpdir, 'pfam.txt')
    pfam_filtered = os.path.join(tmpdir, 'pfam.filtered.txt')
    subprocess.call(['hmmscan', '--domtblout', pfam_out, '--cpu', str(cpus), '-E', str(evalue), HMM, input], stdout = FNULL, stderr = FNULL)
    #now parse results
    with open(output, 'w') as output:
        with open(pfam_filtered, 'w') as filtered:
            with open(pfam_out, 'rU') as results:
                for qresult in SearchIO.parse(results, "hmmscan3-domtab"):
                    query_length = qresult.seq_len
                    hits = qresult.hits
                    num_hits = len(hits)
                    if num_hits > 0:
                        for i in range(0,num_hits):
                            hit_evalue = hits[i].evalue
                            if hit_evalue > evalue:
                                continue
                            hit = hits[i].id
                            pfam = hits[i].accession.split('.')[0]
                            hmmLen = hits[i].seq_len
                            hmm_aln = int(hits[i].hsps[0].hit_end) - int(hits[i].hsps[0].hit_start)
                            coverage = hmm_aln / float(hmmLen)
                            if coverage < 0.50: #coverage needs to be at least 50%
                                continue
                            query = hits[i].query_id
                            description = hits[i].description
                            filtered.write("%s\t%s\t%s\t%s\t%f\n" % (query, pfam, description, hit_evalue, coverage))
                            output.write("%s\tdb_xref\tPFAM:%s\n" % (query, pfam))



def dbCANsearch(input, cpus, evalue, tmpdir, output):
    CAZY = {'CBM': 'Carbohydrate-binding module', 'CE': 'Carbohydrate esterase','GH': 'Glycoside hydrolase', 'GT': 'Glycosyltransferase', 'PL': 'Polysaccharide lyase', 'AA': 'Auxillary activities'}
    FNULL = open(os.devnull, 'w')
    #run hmmerscan
    HMM = os.path.join(DB, 'dbCAN.hmm')
    dbCAN_out = os.path.join(tmpdir, 'dbCAN.txt')
    dbCAN_filtered = os.path.join(tmpdir, 'dbCAN.filtered.txt')
    subprocess.call(['hmmscan', '--domtblout', dbCAN_out, '--cpu', str(cpus), '-E', str(evalue), HMM, input], stdout = FNULL, stderr = FNULL)

    #now parse results
    with open(output, 'w') as output:
        with open(dbCAN_filtered, 'w') as filtered:
            filtered.write("#HMM_family\tHMM_len\tQuery_ID\tQuery_len\tE-value\tHMM_start\tHMM_end\tQuery_start\tQuery_end\tCoverage\n")
            with open(dbCAN_out, 'rU') as results:
                for qresult in SearchIO.parse(results, "hmmscan3-domtab"):
                    query_length = qresult.seq_len
                    hits = qresult.hits
                    num_hits = len(hits)
                    if num_hits > 0:
                        for i in range(0,num_hits):
                            hit_evalue = hits[i].evalue
                            if hit_evalue > evalue:
                                continue
                            hit = hits[i].id
                            hmmLen = hits[i].seq_len
                            hmm_aln = int(hits[i].hsps[0].hit_end) - int(hits[i].hsps[0].hit_start)
                            coverage = hmm_aln / float(hmmLen)
                            if coverage < 0.45:
                                continue
                            query = hits[i].query_id
                            filtered.write("%s\t%s\t%s\t%s\t%s\t%s\t%s\t%s\t%s\t%f\n" % (hit, hmmLen, query, query_length, hit_evalue, hits[i].hsps[0].hit_start, hits[i].hsps[0].hit_end, hits[i].hsps[0].query_start, hits[i].hsps[0].query_end, coverage))
                            #get type of hit for writing the annotation note
                            type = ''.join(i for i in hit if not i.isdigit())
                            descript = CAZY.get(type)
                            output.write("%s\tnote\t%s enzyme from CAZy family %s\n" % (query, descript, hit))

def fCEGMA(input, cpus, evalue, tmpdir, gff, output):
    FNULL = open(os.devnull, 'w')
    #now run hmmsearch against fCEGMA models
    fCEGMA_HMM = os.path.join(DB, 'fCEGMA.hmm')
    temp_out = os.path.join(tmpdir, 'fCEGMA.hmmsearch.txt')
    subprocess.call(['hmmsearch', '-o', temp_out, '-E', str(evalue), '--cpu', str(cpus), fCEGMA_HMM, input], stdout = FNULL, stderr = FNULL)
    #now parse results, getting only high quality matches
    keep = {}
    with open(output, 'w') as output:
        with open(temp_out, 'rU') as results:
            for qresult in SearchIO.parse(results, "hmmer3-text"):
                hits = qresult.hits
                model = qresult.id
                #here we just want the best hit for each model
                if len(hits) > 0:
                    beste = hits[0].evalue
                    if beste >= evalue:
                        continue
                    model_length = qresult.seq_len
                    hit_start = hits[0].hsps[0].hit_start
                    hit_end = hits[0].hsps[0].hit_end
                    hit_aln = hit_end - hit_start
                    coverage = hit_aln / float(model_length)
                    if coverage < 0.9:
                        continue
                    hit = hits[0].id
                    if hit not in keep:
                        keep[hit] = model
                    output.write("%s\t%s\t%s\t%s\t%s\t%s\t%f\n" % (hit, model, beste, model_length, hit_start, hit_end, coverage))

    #loop through genemark GFF3 and pull out genes, rename to 'MODEL', and then slice to just get those that pass.
    for key, value in keep.items():
        keep[key] = value + "-T1"
        new_key = key.replace("_t", "_g")
        keep[new_key] = value
    import re
    pattern = re.compile(r'\b(' + '|'.join(keep.keys()) + r')\b')
    gff_out = os.path.join(tmpdir, 'training.gff3')
    with open(gff_out, 'w') as output:
        with open(gff, 'rU') as input:
            for line in input:
                line = pattern.sub(lambda x: keep[x.group()], line)
                if 'MODEL' in line:
                    output.write(line)

def RepeatModelMask(input, cpus, tmpdir, output):
    log.info("Loading sequences and soft-masking genome")
    FNULL = open(os.devnull, 'w')
    input = os.path.abspath(input)
    output = os.path.abspath(output)
    #lets run RepeatModeler here to get repeat library
    if not os.path.exists('RepeatModeler'):
        os.makedirs('RepeatModeler')
    log.info("Soft-masking: building RepeatModeler database")
    subprocess.call(['BuildDatabase', '-name', tmpdir, input], cwd='RepeatModeler', stdout = FNULL, stderr = FNULL)
    log.info("Soft-masking: generating repeat library using RepeatModeler")
    subprocess.call(['RepeatModeler', '-database', tmpdir, '-pa', str(cpus)], cwd='RepeatModeler', stdout = FNULL, stderr = FNULL)
    #find name of folder
    for i in os.listdir('RepeatModeler'):
        if i.startswith('RM_'):
            RP_folder = i
    library = os.path.join(tmpdir, 'repeatmodeler.lib.fa')
    library = os.path.abspath(library)
    #os.rename(os.path.join('RepeatModeler', RP_folder, 'consensi.fa.classified'), library)

    #now soft-mask the genome for gene predictors
    log.info("Soft-masking: running RepeatMasker with custom library")
    if not os.path.exists('RepeatMasker'):
        os.makedirs('RepeatMasker')
    subprocess.call(['RepeatMasker', '-lib', library, '-pa', str(cpus), '-xsmall', '-dir', 'RepeatMasker', input], stdout=FNULL, stderr=FNULL)
    for file in os.listdir('RepeatMasker'):
        if file.endswith('.masked'):
            os.rename(os.path.join('RepeatMasker', file), os.path.join(tmpdir, output))
        if file.endswith('.out'):
            rm_gff3 = output.split('.softmasked.fa')[0]
            rm_gff3 = rm_gff3 + '.repeatmasked.gff3'
            rm_gff3 = os.path.join(tmpdir, rm_gff3)
            with open(rm_gff3, 'w') as output:
                subprocess.call(['rmOutToGFF3.pl', file], cwd='RepeatMasker', stdout = output, stderr = FNULL)


def CheckAugustusSpecies(input):
    #get the possible species from augustus
    augustus_list = []
    for i in os.listdir(os.path.join(os.environ["AUGUSTUS_CONFIG_PATH"], 'species')):
        if not i.startswith('.'):
            augustus_list.append(i)
    augustus_list = set(augustus_list)
    if input in augustus_list:
        return True
    else:
        return False

def CheckDependencies(input):
    missing = []
    for p in input:
        if which(p) == False:
            missing.append(p)
    if missing != []:
        error = ", ".join(missing)
        log.error("Missing Dependencies: %s.  Please install missing dependencies and re-run script" % (error))
        sys.exit(1)

def SortRenameHeaders(input, output):
    #sort records and write temp file
    with open(output, 'w') as output:
        with open(input, 'rU') as input:
            records = list(SeqIO.parse(input, 'fasta'))
            records.sort(cmp=lambda x,y: cmp(len(y),len(x)))
            counter = 1
            for rec in records:
                rec.name = ''
                rec.description = ''
                rec.id = 'scaffold_' + str(counter)
                counter +=1
            SeqIO.write(records, output, 'fasta')

def RunGeneMarkES(input, cpus, tmpdir, output):
    FNULL = open(os.devnull, 'w')
    #make directory to run script from
    if not os.path.exists('genemark'):
        os.makedirs('genemark')
    contigCount = countfasta(input)
    log.info('Loading genome assembly: ' + '{0:,}'.format(contigCount) + ' contigs')
    contigs = os.path.abspath(input)
    log.info("Running GeneMark-ES on assembly")
    log.debug("gmes_petap.pl --ES --fungus --cores %i --sequence %s" % (cpus, contigs))
    subprocess.call(['gmes_petap.pl', '--ES', '--fungus', '--cores', str(cpus), '--sequence', contigs], cwd='genemark', stdout = FNULL, stderr = FNULL)
    os.rename(os.path.join('genemark','output','gmhmm.mod'), os.path.join(tmpdir, 'gmhmm.mod'))
    #convert genemark gtf to gff3 so GAG can interpret it
    gm_gtf = os.path.join('genemark', 'genemark.gtf')
    log.info("Converting GeneMark GTF file to GFF3")
    with open(output, 'w') as gff:
        subprocess.call(['genemark_gtf2gff3', gm_gtf], stdout = gff)

def MemoryCheck():
    from psutil import virtual_memory
    mem = virtual_memory()
    RAM = int(mem.total)
    return round(RAM / 1024000000)
<<<<<<< HEAD
=======
    

def runMaker(input, tmpdir, repeats, mod, species, proteins, transcripts, alt, shortname):
    FNULL = open(os.devnull, 'w')
    if not os.path.exists(tmpdir):
        os.makedirs(tmpdir)
    subprocess.call(['maker', '-CTL'], cwd = tmpdir, stdout = FNULL, stderr = FNULL) #create  
    #edit maker control file
    os.rename(os.path.join(tmpdir,'maker_opts.ctl'), os.path.join(tmpdir, 'maker_opts.ctl.bak'))
    with open(os.path.join(tmpdir,'maker_opts.ctl'), 'w') as output:
        with open(os.path.join(tmpdir,'maker_opts.ctl.bak'), 'rU') as input:
            for line in input:
                if line.startswith('genome='):
                    line.split(' ', 1)
                    newline = line[0] + input + ' ' + line[1]
                    output.write(newline)+'\n'
                elif line.startswith('protein'):
                    line.split(' ', 1)
                    newline = line[0] + proteins + ' ' + line[1]
                    output.write(newline)+'\n'
                    continue
                if alt == True:
                    if line.startswith('altest'):
                        line.split(' ', 1)
                        newline = line[0] + proteins + ' ' + line[1]
                        output.write(newline)+'\n'
                        continue
                elif alt == False:
                    if line.startswith('est'):
                        line.split(' ', 1)
                        newline = line[0] + proteins + ' ' + line[1]
                        output.write(newline)+'\n'
                        continue

    
>>>>>>> 2313f7ab
<|MERGE_RESOLUTION|>--- conflicted
+++ resolved
@@ -377,8 +377,6 @@
     mem = virtual_memory()
     RAM = int(mem.total)
     return round(RAM / 1024000000)
-<<<<<<< HEAD
-=======
     
 
 def runMaker(input, tmpdir, repeats, mod, species, proteins, transcripts, alt, shortname):
@@ -412,6 +410,3 @@
                         newline = line[0] + proteins + ' ' + line[1]
                         output.write(newline)+'\n'
                         continue
-
-    
->>>>>>> 2313f7ab
